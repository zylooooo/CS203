<?xml version="1.0" encoding="UTF-8"?>
<project xmlns="http://maven.apache.org/POM/4.0.0" xmlns:xsi="http://www.w3.org/2001/XMLSchema-instance"
	xsi:schemaLocation="http://maven.apache.org/POM/4.0.0 https://maven.apache.org/xsd/maven-4.0.0.xsd">
	<modelVersion>4.0.0</modelVersion>
	<parent>
		<groupId>org.springframework.boot</groupId>
		<artifactId>spring-boot-starter-parent</artifactId>
		<version>3.3.3</version>
		<relativePath/> <!-- lookup parent from repository -->
	</parent>
	<groupId>com.example</groupId>
	<artifactId>backend</artifactId>
	<version>0.0.1-SNAPSHOT</version>
	<name>Testing</name>
	<description>Demo project for Spring Boot</description>
	<url/>
	<licenses>
		<license/>
	</licenses>
	<developers>
		<developer/>
	</developers>
	<scm>
		<connection/>
		<developerConnection/>
		<tag/>
		<url/>
	</scm>
	<properties>
		<java.version>21</java.version>
	</properties>
	<dependencies>
		<dependency>
			<groupId>org.springframework.boot</groupId>
			<artifactId>spring-boot-starter-security</artifactId>
		</dependency>
		<dependency>
			<groupId>org.springframework.boot</groupId>
			<artifactId>spring-boot-starter-web</artifactId>
		</dependency>

		<dependency>
			<groupId>org.springframework.boot</groupId>
			<artifactId>spring-boot-devtools</artifactId>
			<scope>runtime</scope>
			<optional>true</optional>
		</dependency>
		<dependency>
			<groupId>org.springframework.boot</groupId>
			<artifactId>spring-boot-starter-test</artifactId>
			<scope>test</scope>
		</dependency>
		<dependency>
			<groupId>org.springframework.security</groupId>
			<artifactId>spring-security-test</artifactId>
			<scope>test</scope>
		</dependency>
<<<<<<< HEAD
		<dependency>
			<groupId>org.projectlombok</groupId>
			<artifactId>lombok</artifactId>
			<optional>true</optional>
=======

		<dependency>
			<groupId>org.springframework.boot</groupId>
			<artifactId>spring-boot-starter-thymeleaf</artifactId>
>>>>>>> 83d8ba7c
		</dependency>
	</dependencies>

	<build>
		<plugins>
			<plugin>
				<groupId>org.springframework.boot</groupId>
				<artifactId>spring-boot-maven-plugin</artifactId>
			</plugin>
		</plugins>
	</build>

</project><|MERGE_RESOLUTION|>--- conflicted
+++ resolved
@@ -55,17 +55,15 @@
 			<artifactId>spring-security-test</artifactId>
 			<scope>test</scope>
 		</dependency>
-<<<<<<< HEAD
 		<dependency>
 			<groupId>org.projectlombok</groupId>
 			<artifactId>lombok</artifactId>
 			<optional>true</optional>
-=======
+		</dependency>
 
 		<dependency>
 			<groupId>org.springframework.boot</groupId>
 			<artifactId>spring-boot-starter-thymeleaf</artifactId>
->>>>>>> 83d8ba7c
 		</dependency>
 	</dependencies>
 
