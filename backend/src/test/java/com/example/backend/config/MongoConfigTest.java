package com.example.backend.config;

import org.junit.jupiter.api.Test;

import java.time.LocalDate;
import java.time.ZoneId;
import java.util.Date;

import static org.junit.jupiter.api.Assertions.*;

class MongoConfigTest {

    @Test
    void localDateToDateConverter_ShouldConvertCorrectly() {
        // Arrange
        LocalDate localDate = LocalDate.of(2023, 5, 15);
        MongoConfig.LocalDateToDateConverter converter = new MongoConfig.LocalDateToDateConverter();

        // Act
        Date result = converter.convert(localDate);

        // Assert
        assertNotNull(result);
        assertEquals(localDate, result.toInstant().atZone(ZoneId.systemDefault()).toLocalDate());
    }

    @Test
    void dateToLocalDateConverter_ShouldConvertCorrectly() {
        // Arrange
        Date date = new Date();
        MongoConfig.DateToLocalDateConverter converter = new MongoConfig.DateToLocalDateConverter();

        // Act
        LocalDate result = converter.convert(date);

        // Assert
        assertNotNull(result);
        assertEquals(date.toInstant().atZone(ZoneId.systemDefault()).toLocalDate(), result);
    }

<<<<<<< HEAD
    // @Test
    // void stringToLocalDateTimeConverter_ShouldConvertCorrectly() {
    //     // Arrange
    //     String dateTimeString = "2023-05-15 14:30";
    //     MongoConfig.StringToLocalDateTimeConverter converter = new MongoConfig.StringToLocalDateTimeConverter();

    //     // Act
    //     LocalDateTime result = converter.convert(dateTimeString);

    //     // Assert
    //     assertNotNull(result);
    //     assertEquals(LocalDateTime.of(2023, 5, 15, 14, 30), result);
    // }

    // @Test
    // void localDateTimeToStringConverter_ShouldConvertCorrectly() {
    //     // Arrange
    //     LocalDateTime dateTime = LocalDateTime.of(2023, 5, 15, 14, 30);
    //     MongoConfig.LocalDateTimeToStringConverter converter = new MongoConfig.LocalDateTimeToStringConverter();

    //     // Act
    //     String result = converter.convert(dateTime);

    //     // Assert
    //     assertNotNull(result);
    //     assertEquals("2023-05-15 14:30", result);
    // }

=======
>>>>>>> 7858d59d
    @Test
    void localDateToStringConverter_ShouldConvertCorrectly() {
        // Arrange
        LocalDate localDate = LocalDate.of(2023, 5, 15);
        MongoConfig.LocalDateToStringConverter converter = new MongoConfig.LocalDateToStringConverter();

        // Act
        String result = converter.convert(localDate);

        // Assert
        assertNotNull(result);
        assertEquals("2023-05-15", result);
    }

    @Test
    void stringToLocalDateConverter_ShouldConvertCorrectly() {
        // Arrange
        String dateString = "2023-05-15";
        MongoConfig.StringToLocalDateConverter converter = new MongoConfig.StringToLocalDateConverter();

        // Act
        LocalDate result = converter.convert(dateString);

        // Assert
        assertNotNull(result);
        assertEquals(LocalDate.of(2023, 5, 15), result);
    }
}<|MERGE_RESOLUTION|>--- conflicted
+++ resolved
@@ -38,37 +38,6 @@
         assertEquals(date.toInstant().atZone(ZoneId.systemDefault()).toLocalDate(), result);
     }
 
-<<<<<<< HEAD
-    // @Test
-    // void stringToLocalDateTimeConverter_ShouldConvertCorrectly() {
-    //     // Arrange
-    //     String dateTimeString = "2023-05-15 14:30";
-    //     MongoConfig.StringToLocalDateTimeConverter converter = new MongoConfig.StringToLocalDateTimeConverter();
-
-    //     // Act
-    //     LocalDateTime result = converter.convert(dateTimeString);
-
-    //     // Assert
-    //     assertNotNull(result);
-    //     assertEquals(LocalDateTime.of(2023, 5, 15, 14, 30), result);
-    // }
-
-    // @Test
-    // void localDateTimeToStringConverter_ShouldConvertCorrectly() {
-    //     // Arrange
-    //     LocalDateTime dateTime = LocalDateTime.of(2023, 5, 15, 14, 30);
-    //     MongoConfig.LocalDateTimeToStringConverter converter = new MongoConfig.LocalDateTimeToStringConverter();
-
-    //     // Act
-    //     String result = converter.convert(dateTime);
-
-    //     // Assert
-    //     assertNotNull(result);
-    //     assertEquals("2023-05-15 14:30", result);
-    // }
-
-=======
->>>>>>> 7858d59d
     @Test
     void localDateToStringConverter_ShouldConvertCorrectly() {
         // Arrange
