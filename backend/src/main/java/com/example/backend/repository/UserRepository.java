package com.example.backend.repository;

import com.example.backend.model.User;

import java.util.Optional;
import org.springframework.data.mongodb.repository.MongoRepository;

import java.util.Optional;

public interface UserRepository extends MongoRepository<User, String> {
<<<<<<< HEAD
    Optional<User> findByEmail(String email);
=======
    User findByEmail(String email);
>>>>>>> ea19be72
    Optional<User> findByUserName(String userName);

    boolean existsByUserName(String userName);
    boolean existsByEmail(String email);
}<|MERGE_RESOLUTION|>--- conflicted
+++ resolved
@@ -8,11 +8,7 @@
 import java.util.Optional;
 
 public interface UserRepository extends MongoRepository<User, String> {
-<<<<<<< HEAD
     Optional<User> findByEmail(String email);
-=======
-    User findByEmail(String email);
->>>>>>> ea19be72
     Optional<User> findByUserName(String userName);
 
     boolean existsByUserName(String userName);
