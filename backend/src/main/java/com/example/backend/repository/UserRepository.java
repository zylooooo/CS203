package com.example.backend.repository;

import com.example.backend.model.User;

import java.util.Optional;
import org.springframework.data.mongodb.repository.MongoRepository;

import java.util.Optional;

public interface UserRepository extends MongoRepository<User, String> {
<<<<<<< HEAD
    Optional<User> findByEmail(String email);
=======
    User findByEmail(String email);
>>>>>>> eb15c8ac
    Optional<User> findByUserName(String userName);

    boolean existsByUserName(String userName);
    boolean existsByEmail(String email);
}<|MERGE_RESOLUTION|>--- conflicted
+++ resolved
@@ -8,11 +8,7 @@
 import java.util.Optional;
 
 public interface UserRepository extends MongoRepository<User, String> {
-<<<<<<< HEAD
     Optional<User> findByEmail(String email);
-=======
-    User findByEmail(String email);
->>>>>>> eb15c8ac
     Optional<User> findByUserName(String userName);
 
     boolean existsByUserName(String userName);
