--- conflicted
+++ resolved
@@ -215,7 +215,29 @@
             });
     }
 
-<<<<<<< HEAD
+    /**
+     * Updates the availability of a user based on the user name
+     * @param userName the username of the user to update, must not be null or empty
+     * @param availability the new availability status of the user
+     * @return the updated user object
+     * @throws UserNotFoundException if no user with the username is found in the database
+     * @throws RuntimeException if there is an unexpected error during the update process
+     */
+    @PutMapping("/{userName}/update-availability")
+    public ResponseEntity<?> updateUserAvailability(@PathVariable String userName, @RequestParam Boolean availability) {
+        try {
+            User user = userService.updateUserAvailability(userName, availability);
+            logger.info("User availability updated successfully: {}", userName);
+            return ResponseEntity.ok(user);
+        } catch (UserNotFoundException e) {
+            logger.error("User not found: {}", userName);
+            return ResponseEntity.status(HttpStatus.NOT_FOUND).body(Map.of("error", e.getMessage()));
+        } catch (Exception e) {
+            logger.error("Unexpected error updating user availability: {}", e.getMessage(), e);
+            return ResponseEntity.status(HttpStatus.INTERNAL_SERVER_ERROR).body(Map.of("error", "An unexpected error occurred while updating the user availability!"));
+        }
+    }
+
     @PostMapping("/login")
     public CompletableFuture<ResponseEntity<Map<String, String>>> login(@RequestBody LoginRequest loginRequest, HttpSession session) {
         return userService.authenticateUser(loginRequest.getUsername(), loginRequest.getPassword())
@@ -239,28 +261,5 @@
             .exceptionally(e -> {
                 return ResponseEntity.status(HttpStatus.INTERNAL_SERVER_ERROR).body(Map.of("error", "An unexpected error occurred"));
             });
-=======
-    /**
-     * Updates the availability of a user based on the user name
-     * @param userName the username of the user to update, must not be null or empty
-     * @param availability the new availability status of the user
-     * @return the updated user object
-     * @throws UserNotFoundException if no user with the username is found in the database
-     * @throws RuntimeException if there is an unexpected error during the update process
-     */
-    @PutMapping("/{userName}/update-availability")
-    public ResponseEntity<?> updateUserAvailability(@PathVariable String userName, @RequestParam Boolean availability) {
-        try {
-            User user = userService.updateUserAvailability(userName, availability);
-            logger.info("User availability updated successfully: {}", userName);
-            return ResponseEntity.ok(user);
-        } catch (UserNotFoundException e) {
-            logger.error("User not found: {}", userName);
-            return ResponseEntity.status(HttpStatus.NOT_FOUND).body(Map.of("error", e.getMessage()));
-        } catch (Exception e) {
-            logger.error("Unexpected error updating user availability: {}", e.getMessage(), e);
-            return ResponseEntity.status(HttpStatus.INTERNAL_SERVER_ERROR).body(Map.of("error", "An unexpected error occurred while updating the user availability!"));
-        }
->>>>>>> a03c2e8b
     }
 }