--- conflicted
+++ resolved
@@ -156,16 +156,8 @@
     public ResponseEntity<?> userVerify(@RequestBody UserVerifyDto verifyDto) {
 
         try {
-<<<<<<< HEAD
             authenticationService.verifyUser(verifyUserDto);
             return ResponseEntity.ok("User verified successfully");
-=======
-            authenticationService.verifyUser(verifyDto);
-            Map<String, String> response = new HashMap<>();
-            response.put("message", "User verified successfully");
-            response.put("redirectUrl", "/");
-            return ResponseEntity.ok(response);
->>>>>>> 9f9c7239
         } catch (UserNotFoundException e) {
             logger.error("User not found: {}", e.getMessage());
             return ResponseEntity.status(HttpStatus.NOT_FOUND)
