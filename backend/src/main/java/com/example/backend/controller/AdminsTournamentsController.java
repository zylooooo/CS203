package com.example.backend.controller;

import com.example.backend.model.Tournament;
import com.example.backend.responses.ErrorResponse;
import com.example.backend.service.TournamentService;
import com.example.backend.exception.TournamentNotFoundException;
import com.example.backend.exception.UserNotFoundException;
import com.example.backend.exception.MatchNotFoundException;
import com.example.backend.service.BracketService;
import com.example.backend.model.Match;

import lombok.RequiredArgsConstructor;

import org.springframework.http.HttpStatus;
import org.springframework.http.ResponseEntity;
import org.springframework.security.core.context.SecurityContextHolder;
import org.springframework.security.core.Authentication;
import org.springframework.web.bind.annotation.*;
import org.springframework.data.util.Pair;

import org.slf4j.Logger;
import org.slf4j.LoggerFactory;

import java.util.*;

@RestController
@RequestMapping("/admins/tournaments")
@RequiredArgsConstructor
public class AdminsTournamentsController {

    private final TournamentService tournamentService;
    private final BracketService bracketService;

    private static final Logger logger = LoggerFactory.getLogger(AdminsTournamentsController.class);

    /**
     * Retrieves all tournaments from the database.
     * 
     * @return a ResponseEntity containing a list of all tournaments or an error message if an exception occurs.
     * @throws RuntimeException if there's an error during the database operation.
     */
    @GetMapping
    public ResponseEntity<?> getAllTournaments() {
        try {
            logger.info("Received request to get all tournaments");
            List<Tournament> tournaments = tournamentService.getAllTournaments();
            return ResponseEntity.ok(tournaments);
        } catch (Exception e) {
            logger.error("Error getting all tournaments", e);
            return ResponseEntity.internalServerError().body("An error occurred while fetching tournaments");
        }
    }

    /**
     * Retrieves a tournament by its name.
     * 
     * @param tournamentName the name of the tournament to retrieve.
     * @return a ResponseEntity containing the tournament object or an error message if the tournament is not found or an exception occurs.
     * @throws TournamentNotFoundException if no tournament with the specified name is found.
     * @throws RuntimeException for any unexpected errors during the retrieval process.
     */

    @GetMapping("/{tournamentName}")
    public ResponseEntity<?> getTournamentByName(@PathVariable String tournamentName) {
        try {
            logger.info("Received request to get tournament by name: {}", tournamentName);
            Tournament tournament = tournamentService.getTournamentByName(tournamentName);
            return ResponseEntity.ok(tournament);
        } catch (TournamentNotFoundException e) {
            logger.error("Tournament not found with name: {}", tournamentName);
            return ResponseEntity.status(HttpStatus.NOT_FOUND)
                .body(Map.of("error", e.getMessage()));
        } catch (Exception e) {
            logger.error("Unexpected error getting tournament by name: {}", tournamentName, e);
            return ResponseEntity.status(HttpStatus.INTERNAL_SERVER_ERROR)
                .body(Map.of("error", "An unexpected error occurred while fetching the tournament"));
        }
    }

        /**
     * Creates a new tournament in the database.
     * 
     * @param tournament the tournament object to be created.
     * @return a ResponseEntity with the created tournament or error messages if validation fails.
     * @throws RuntimeException if there's an unexpected error during the creation process.
     */
    @PostMapping("/create")
    public ResponseEntity<?> createTournament(@RequestBody Tournament tournament) {
        Authentication authentication = SecurityContextHolder.getContext().getAuthentication();
        String adminName = authentication.getName();
        try {
            logger.info("Received request to create tournament: {} by admin: {}", tournament.getTournamentName(), adminName);
            Pair<Optional<Tournament>, Map<String, String>> result = tournamentService.createTournament(tournament, adminName);
            if (result.getFirst().isPresent()) {
                logger.info("Tournament created successfully: {} by admin: {}", result.getFirst().get().getTournamentName(), adminName);
                return ResponseEntity.ok(result.getFirst().get());
            } else {
                logger.warn("Tournament creation failed due to validation errors: {}", result.getSecond());
                return ResponseEntity.badRequest().body(result.getSecond());
            }
        } catch (Exception e) {
            logger.error("Unexpected error in createTournament", e);
            return ResponseEntity.status(HttpStatus.INTERNAL_SERVER_ERROR)
                .body(Map.of("error", "An unexpected error occurred while creating the tournament"));
        }
    }

        /**
     * Checks if a tournament name is available for use.
     * 
     * @param tournamentName the name of the tournament to check for availability.
     * @return a ResponseEntity with the availability status or error messages if validation fails.
     * @throws IllegalArgumentException if the tournament name is null or empty.
     * @throws RuntimeException for any unexpected errors during the availability check.
     */
    @GetMapping("/check-name-availability")
    public ResponseEntity<?> checkTournamentNameAvailability(@RequestParam String tournamentName) {
        logger.info("Received request to check availability for tournament name: {}", tournamentName);
        try {
            boolean isAvailable = tournamentService.checkTournamentNameAvailability(tournamentName);
            Map<String, Object> response = new HashMap<>();
            response.put("isAvailable", isAvailable);
            return ResponseEntity.ok(response);
        } catch (IllegalArgumentException e) {
            logger.error("Invalid tournament name provided", e);
            return ResponseEntity.badRequest().body(Map.of("error", e.getMessage()));
        } catch (Exception e) {
            logger.error("Unexpected error while checking tournament name availability", e);
            return ResponseEntity.status(HttpStatus.INTERNAL_SERVER_ERROR)
                .body(Map.of("error", "An unexpected error occurred while checking tournament name availability"));
        }
    }

        /**
     * Retrieves all tournaments history.
     * 
     * @return a ResponseEntity with the list of all tournaments history or an error message if an exception occurs.
     * @throws TournamentNotFoundException if no tournaments are found in history.
     * @throws RuntimeException for any unexpected errors during the retrieval process.
     */
    @GetMapping("/all-history")
    public ResponseEntity<?> getAllTournamentsHistory() {
        try {
            List<Tournament> allTournamentsHistory = tournamentService.getAllHistory();
            logger.info("Total tournaments history: {}", allTournamentsHistory.size());
            return ResponseEntity.ok(allTournamentsHistory);
        } catch (Exception e) {
            logger.error("Unexpected error getting all tournaments history!", e);
            return ResponseEntity.status(HttpStatus.INTERNAL_SERVER_ERROR)
                .body(Map.of("error", "An unexpected error occurred while fetching all tournaments history"));
        }
    }

    /**
     * Retrieves the history of tournaments created by the authenticated admin.
     *
     * @return a ResponseEntity with the list of past tournaments created by the admin or an error message if an exception occurs.
     */
    @GetMapping("/my-history")
    public ResponseEntity<?> getAdminTournamentHistory() {
        Authentication authentication = SecurityContextHolder.getContext().getAuthentication();
        String adminName = authentication.getName();

        try {
            List<Tournament> tournamentHistory = tournamentService.getAdminHistory(adminName);
            logger.info("Retrieved {} past tournaments for admin: {}", tournamentHistory.size(), adminName);
            return ResponseEntity.ok(tournamentHistory);
        } catch (Exception e) {
            logger.error("Error getting tournament history for admin: {}", adminName, e);
            return ResponseEntity.status(HttpStatus.INTERNAL_SERVER_ERROR)
                .body(new ErrorResponse("An unexpected error occurred while fetching tournament history"));
        }
    }


    /*
     * Retrieves current and future tournaments from the database.
     * 
     * @return a ResponseEntity with the list of current and future tournaments or an error message if an exception occurs.
     * 
     */
    @GetMapping("/ongoing")
    public ResponseEntity<?> getCurrentAndFutureTournaments() {
        try {
            List<Tournament> currentAndFutureTournaments = tournamentService.getCurrentAndFutureTournaments();
            logger.info("Total current and future tournaments: {}", currentAndFutureTournaments.size());
            return ResponseEntity.ok(currentAndFutureTournaments);
        } catch (Exception e) {
            logger.error("Unexpected error getting current and future tournaments!", e);
            return ResponseEntity.status(HttpStatus.INTERNAL_SERVER_ERROR)
                .body(new ErrorResponse("An unexpected error occurred while fetching current and future tournaments"));
        }
    }

     /**
     * Retrieves ongoing and future tournaments created by the admin.
     *
     * @return a ResponseEntity with the list of upcoming tournaments created by the admin or an error message if an exception occurs.
     */
    @GetMapping("/scheduled")
    public ResponseEntity<?> getAdminScheduledTournaments() {
        Authentication authentication = SecurityContextHolder.getContext().getAuthentication();
        String adminName = authentication.getName();

        try {
            logger.info("Received request to get upcoming tournaments created by admin: {}", adminName);
            List<Tournament> upcomingTournaments = tournamentService.getAdminUpcomingTournaments(adminName);
            return ResponseEntity.ok(upcomingTournaments);
        } catch (Exception e) {
            logger.error("Error getting upcoming tournaments created by admin: {}", adminName, e);
            return ResponseEntity.status(HttpStatus.INTERNAL_SERVER_ERROR)
                .body(new ErrorResponse("An unexpected error occurred while fetching upcoming tournaments"));
        }
    }

   
   
   
    


<<<<<<< HEAD
    
=======
    // Generate bracket for tournament
    @PutMapping("/generate-bracket/{tournamentName}")
    public ResponseEntity<?> generateBracket(@PathVariable String tournamentName) {
        try {
            Map<String, Object> response = bracketService.generateBracket(tournamentName);
            return ResponseEntity.ok(response);
        } catch (TournamentNotFoundException e) {
            return ResponseEntity.status(HttpStatus.NOT_FOUND)
                .body(Map.of("error", e.getMessage()));
        } catch(UserNotFoundException e) {
            return ResponseEntity.status(HttpStatus.NOT_FOUND)
                .body(Map.of("error", e.getMessage()));
        } catch (MatchNotFoundException e) {
            return ResponseEntity.status(HttpStatus.NOT_FOUND)
                .body(Map.of("error", e.getMessage()));
        }   catch (Exception e) {
            logger.error("Error generating bracket: {}", e.getMessage(), e);
            return ResponseEntity.status(HttpStatus.INTERNAL_SERVER_ERROR)
                .body(Map.of("message", "An unexpected error occurred while generating the bracket!"));
        }
    }

    // Update the match results
    @PutMapping("/update-match")
    public ResponseEntity<?> updateMatchResults(@RequestBody Match newMatchDetails) {
        try {
            Match updatedMatch = bracketService.updateMatchResults(newMatchDetails);
            return ResponseEntity.ok(updatedMatch);
        } catch (IllegalArgumentException e) {
            logger.error("Invalid match details provided: {}", e.getMessage());
            return ResponseEntity.status(HttpStatus.BAD_REQUEST)
                .body(Map.of("error", e.getMessage()));
        } catch (Exception e) {
            logger.error("Unexpected error updating match results: {}", e.getMessage(), e);
            return ResponseEntity.status(HttpStatus.INTERNAL_SERVER_ERROR)
                .body(Map.of("error", "An unexpected error occurred while updating the match results"));
        }
    }
>>>>>>> aeafa2d6
}<|MERGE_RESOLUTION|>--- conflicted
+++ resolved
@@ -151,77 +151,9 @@
         }
     }
 
-    /**
-     * Retrieves the history of tournaments created by the authenticated admin.
-     *
-     * @return a ResponseEntity with the list of past tournaments created by the admin or an error message if an exception occurs.
-     */
-    @GetMapping("/my-history")
-    public ResponseEntity<?> getAdminTournamentHistory() {
-        Authentication authentication = SecurityContextHolder.getContext().getAuthentication();
-        String adminName = authentication.getName();
-
-        try {
-            List<Tournament> tournamentHistory = tournamentService.getAdminHistory(adminName);
-            logger.info("Retrieved {} past tournaments for admin: {}", tournamentHistory.size(), adminName);
-            return ResponseEntity.ok(tournamentHistory);
-        } catch (Exception e) {
-            logger.error("Error getting tournament history for admin: {}", adminName, e);
-            return ResponseEntity.status(HttpStatus.INTERNAL_SERVER_ERROR)
-                .body(new ErrorResponse("An unexpected error occurred while fetching tournament history"));
-        }
-    }
-
-
-    /*
-     * Retrieves current and future tournaments from the database.
-     * 
-     * @return a ResponseEntity with the list of current and future tournaments or an error message if an exception occurs.
-     * 
-     */
-    @GetMapping("/ongoing")
-    public ResponseEntity<?> getCurrentAndFutureTournaments() {
-        try {
-            List<Tournament> currentAndFutureTournaments = tournamentService.getCurrentAndFutureTournaments();
-            logger.info("Total current and future tournaments: {}", currentAndFutureTournaments.size());
-            return ResponseEntity.ok(currentAndFutureTournaments);
-        } catch (Exception e) {
-            logger.error("Unexpected error getting current and future tournaments!", e);
-            return ResponseEntity.status(HttpStatus.INTERNAL_SERVER_ERROR)
-                .body(new ErrorResponse("An unexpected error occurred while fetching current and future tournaments"));
-        }
-    }
-
-     /**
-     * Retrieves ongoing and future tournaments created by the admin.
-     *
-     * @return a ResponseEntity with the list of upcoming tournaments created by the admin or an error message if an exception occurs.
-     */
-    @GetMapping("/scheduled")
-    public ResponseEntity<?> getAdminScheduledTournaments() {
-        Authentication authentication = SecurityContextHolder.getContext().getAuthentication();
-        String adminName = authentication.getName();
-
-        try {
-            logger.info("Received request to get upcoming tournaments created by admin: {}", adminName);
-            List<Tournament> upcomingTournaments = tournamentService.getAdminUpcomingTournaments(adminName);
-            return ResponseEntity.ok(upcomingTournaments);
-        } catch (Exception e) {
-            logger.error("Error getting upcoming tournaments created by admin: {}", adminName, e);
-            return ResponseEntity.status(HttpStatus.INTERNAL_SERVER_ERROR)
-                .body(new ErrorResponse("An unexpected error occurred while fetching upcoming tournaments"));
-        }
-    }
-
-   
-   
-   
-    
-
-
-<<<<<<< HEAD
-    
-=======
+    // Get tournament history by adminName
+
+
     // Generate bracket for tournament
     @PutMapping("/generate-bracket/{tournamentName}")
     public ResponseEntity<?> generateBracket(@PathVariable String tournamentName) {
@@ -260,5 +192,75 @@
                 .body(Map.of("error", "An unexpected error occurred while updating the match results"));
         }
     }
->>>>>>> aeafa2d6
+}
+
+    /**
+     * Retrieves the history of tournaments created by the authenticated admin.
+     *
+     * @return a ResponseEntity with the list of past tournaments created by the admin or an error message if an exception occurs.
+     */
+    @GetMapping("/my-history")
+    public ResponseEntity<?> getAdminTournamentHistory() {
+        Authentication authentication = SecurityContextHolder.getContext().getAuthentication();
+        String adminName = authentication.getName();
+
+        try {
+            List<Tournament> tournamentHistory = tournamentService.getAdminHistory(adminName);
+            logger.info("Retrieved {} past tournaments for admin: {}", tournamentHistory.size(), adminName);
+            return ResponseEntity.ok(tournamentHistory);
+        } catch (Exception e) {
+            logger.error("Error getting tournament history for admin: {}", adminName, e);
+            return ResponseEntity.status(HttpStatus.INTERNAL_SERVER_ERROR)
+                .body(new ErrorResponse("An unexpected error occurred while fetching tournament history"));
+        }
+    }
+
+
+    /*
+     * Retrieves current and future tournaments from the database.
+     * 
+     * @return a ResponseEntity with the list of current and future tournaments or an error message if an exception occurs.
+     * 
+     */
+    @GetMapping("/ongoing")
+    public ResponseEntity<?> getCurrentAndFutureTournaments() {
+        try {
+            List<Tournament> currentAndFutureTournaments = tournamentService.getCurrentAndFutureTournaments();
+            logger.info("Total current and future tournaments: {}", currentAndFutureTournaments.size());
+            return ResponseEntity.ok(currentAndFutureTournaments);
+        } catch (Exception e) {
+            logger.error("Unexpected error getting current and future tournaments!", e);
+            return ResponseEntity.status(HttpStatus.INTERNAL_SERVER_ERROR)
+                .body(new ErrorResponse("An unexpected error occurred while fetching current and future tournaments"));
+        }
+    }
+
+     /**
+     * Retrieves ongoing and future tournaments created by the admin.
+     *
+     * @return a ResponseEntity with the list of upcoming tournaments created by the admin or an error message if an exception occurs.
+     */
+    @GetMapping("/scheduled")
+    public ResponseEntity<?> getAdminScheduledTournaments() {
+        Authentication authentication = SecurityContextHolder.getContext().getAuthentication();
+        String adminName = authentication.getName();
+
+        try {
+            logger.info("Received request to get upcoming tournaments created by admin: {}", adminName);
+            List<Tournament> upcomingTournaments = tournamentService.getAdminUpcomingTournaments(adminName);
+            return ResponseEntity.ok(upcomingTournaments);
+        } catch (Exception e) {
+            logger.error("Error getting upcoming tournaments created by admin: {}", adminName, e);
+            return ResponseEntity.status(HttpStatus.INTERNAL_SERVER_ERROR)
+                .body(new ErrorResponse("An unexpected error occurred while fetching upcoming tournaments"));
+        }
+    }
+
+   
+   
+   
+    
+
+
+    
 }