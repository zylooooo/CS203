package com.example.backend.controller;

import com.example.backend.model.Tournament;
import com.example.backend.model.User;
import com.example.backend.responses.ErrorResponse;
import com.example.backend.service.TournamentService;
import com.example.backend.exception.TournamentNotFoundException;
import com.example.backend.exception.UserNotFoundException;
import com.example.backend.exception.MatchNotFoundException;
import com.example.backend.service.BracketService;
import com.example.backend.model.Match;
import com.example.backend.service.EloRatingService;

import lombok.RequiredArgsConstructor;

import org.springframework.http.HttpStatus;
import org.springframework.http.ResponseEntity;
import org.springframework.security.core.context.SecurityContextHolder;
import org.springframework.security.core.Authentication;
import org.springframework.web.bind.annotation.*;
import org.springframework.data.util.Pair;

import org.slf4j.Logger;
import org.slf4j.LoggerFactory;

import java.util.*;

@RestController
@RequestMapping("/admins/tournaments")
@RequiredArgsConstructor
public class AdminsTournamentsController {

    private final TournamentService tournamentService;
    private final BracketService bracketService;
    private final EloRatingService eloRatingService;

    private static final Logger logger = LoggerFactory.getLogger(AdminsTournamentsController.class);

    /**
     * Retrieves all tournaments from the database.
     * 
     * @return a ResponseEntity containing a list of all tournaments or an error message if an exception occurs.
     * @throws RuntimeException if there's an error during the database operation.
     */
    @GetMapping
    public ResponseEntity<?> getAllTournaments() {
        try {
            logger.info("Received request to get all tournaments");
            List<Tournament> tournaments = tournamentService.getAllTournaments();
            return ResponseEntity.ok(tournaments);
        } catch (Exception e) {
            logger.error("Error getting all tournaments", e);
            return ResponseEntity.internalServerError().body("An error occurred while fetching tournaments");
        }
    }

    /**
     * Retrieves a tournament by its name.
     * 
     * @param tournamentName the name of the tournament to retrieve.
     * @return a ResponseEntity containing the tournament object or an error message if the tournament is not found or an exception occurs.
     * @throws TournamentNotFoundException if no tournament with the specified name is found.
     * @throws RuntimeException for any unexpected errors during the retrieval process.
     */

    @GetMapping("/{tournamentName}")
    public ResponseEntity<?> getTournamentByName(@PathVariable String tournamentName) {
        try {
            logger.info("Received request to get tournament by name: {}", tournamentName);
            Tournament tournament = tournamentService.getTournamentByName(tournamentName);
            return ResponseEntity.ok(tournament);
        } catch (TournamentNotFoundException e) {
            logger.error("Tournament not found with name: {}", tournamentName);
            return ResponseEntity.status(HttpStatus.NOT_FOUND)
                .body(Map.of("error", e.getMessage()));
        } catch (Exception e) {
            logger.error("Unexpected error getting tournament by name: {}", tournamentName, e);
            return ResponseEntity.status(HttpStatus.INTERNAL_SERVER_ERROR)
                .body(Map.of("error", "An unexpected error occurred while fetching the tournament"));
        }
    }

        /**
     * Creates a new tournament in the database.
     * 
     * @param tournament the tournament object to be created.
     * @return a ResponseEntity with the created tournament or error messages if validation fails.
     * @throws RuntimeException if there's an unexpected error during the creation process.
     */
    @PostMapping("/create")
    public ResponseEntity<?> createTournament(@RequestBody Tournament tournament) {
        Authentication authentication = SecurityContextHolder.getContext().getAuthentication();
        String adminName = authentication.getName();
        try {
            logger.info("Received request to create tournament: {} by admin: {}", tournament.getTournamentName(), adminName);
            Pair<Optional<Tournament>, Map<String, String>> result = tournamentService.createTournament(tournament, adminName);
            if (result.getFirst().isPresent()) {
                logger.info("Tournament created successfully: {} by admin: {}", result.getFirst().get().getTournamentName(), adminName);
                return ResponseEntity.ok(result.getFirst().get());
            } else {
                logger.warn("Tournament creation failed due to validation errors: {}", result.getSecond());
                return ResponseEntity.badRequest().body(result.getSecond());
            }
        } catch (Exception e) {
            logger.error("Unexpected error in createTournament", e);
            return ResponseEntity.status(HttpStatus.INTERNAL_SERVER_ERROR)
                .body(Map.of("error", "An unexpected error occurred while creating the tournament"));
        }
    }

        /**
     * Checks if a tournament name is available for use.
     * 
     * @param tournamentName the name of the tournament to check for availability.
     * @return a ResponseEntity with the availability status or error messages if validation fails.
     * @throws IllegalArgumentException if the tournament name is null or empty.
     * @throws RuntimeException for any unexpected errors during the availability check.
     */
    @GetMapping("/check-name-availability")
    public ResponseEntity<?> checkTournamentNameAvailability(@RequestParam String tournamentName) {
        logger.info("Received request to check availability for tournament name: {}", tournamentName);
        try {
            boolean isAvailable = tournamentService.checkTournamentNameAvailability(tournamentName);
            Map<String, Object> response = new HashMap<>();
            response.put("isAvailable", isAvailable);
            return ResponseEntity.ok(response);
        } catch (IllegalArgumentException e) {
            logger.error("Invalid tournament name provided", e);
            return ResponseEntity.badRequest().body(Map.of("error", e.getMessage()));
        } catch (Exception e) {
            logger.error("Unexpected error while checking tournament name availability", e);
            return ResponseEntity.status(HttpStatus.INTERNAL_SERVER_ERROR)
                .body(Map.of("error", "An unexpected error occurred while checking tournament name availability"));
        }
    }

        /**
     * Retrieves all tournaments history.
     * 
     * @return a ResponseEntity with the list of all tournaments history or an error message if an exception occurs.
     * @throws TournamentNotFoundException if no tournaments are found in history.
     * @throws RuntimeException for any unexpected errors during the retrieval process.
     */
    @GetMapping("/all-history")
    public ResponseEntity<?> getAllTournamentsHistory() {
        try {
            List<Tournament> allTournamentsHistory = tournamentService.getAllHistory();
            logger.info("Total tournaments history: {}", allTournamentsHistory.size());
            return ResponseEntity.ok(allTournamentsHistory);
        } catch (Exception e) {
            logger.error("Unexpected error getting all tournaments history!", e);
            return ResponseEntity.status(HttpStatus.INTERNAL_SERVER_ERROR)
                .body(Map.of("error", "An unexpected error occurred while fetching all tournaments history"));
        }
    }

    /**
     * Retrieves the history of tournaments created by the authenticated admin.
     *
     * @return a ResponseEntity with the list of past tournaments created by the admin or an error message if an exception occurs.
     */
    @GetMapping("/my-history")
    public ResponseEntity<?> getAdminTournamentHistory() {
        Authentication authentication = SecurityContextHolder.getContext().getAuthentication();
        String adminName = authentication.getName();

        try {
            List<Tournament> tournamentHistory = tournamentService.getAdminHistory(adminName);
            logger.info("Retrieved {} past tournaments for admin: {}", tournamentHistory.size(), adminName);
            return ResponseEntity.ok(tournamentHistory);
        } catch (Exception e) {
            logger.error("Error getting tournament history for admin: {}", adminName, e);
            return ResponseEntity.status(HttpStatus.INTERNAL_SERVER_ERROR)
                .body(new ErrorResponse("An unexpected error occurred while fetching tournament history"));
        }
    }


    /*
     * Retrieves current and future tournaments from the database.
     * 
     * @return a ResponseEntity with the list of current and future tournaments or an error message if an exception occurs.
     * 
     */
    @GetMapping("/ongoing")
    public ResponseEntity<?> getCurrentAndFutureTournaments() {
        try {
            List<Tournament> currentAndFutureTournaments = tournamentService.getCurrentAndFutureTournaments();
            logger.info("Total current and future tournaments: {}", currentAndFutureTournaments.size());
            return ResponseEntity.ok(currentAndFutureTournaments);
        } catch (Exception e) {
            logger.error("Unexpected error getting current and future tournaments!", e);
            return ResponseEntity.status(HttpStatus.INTERNAL_SERVER_ERROR)
                .body(new ErrorResponse("An unexpected error occurred while fetching current and future tournaments"));
        }
    }

     /**
     * Retrieves ongoing and future tournaments created by the admin.
     *
     * @return a ResponseEntity with the list of upcoming tournaments created by the admin or an error message if an exception occurs.
     */
    @GetMapping("/scheduled")
    public ResponseEntity<?> getAdminScheduledTournaments() {
        Authentication authentication = SecurityContextHolder.getContext().getAuthentication();
        String adminName = authentication.getName();

        try {
            logger.info("Received request to get upcoming tournaments created by admin: {}", adminName);
            List<Tournament> upcomingTournaments = tournamentService.getAdminUpcomingTournaments(adminName);
            return ResponseEntity.ok(upcomingTournaments);
        } catch (Exception e) {
            logger.error("Error getting upcoming tournaments created by admin: {}", adminName, e);
            return ResponseEntity.status(HttpStatus.INTERNAL_SERVER_ERROR)
                .body(new ErrorResponse("An unexpected error occurred while fetching upcoming tournaments"));
        }
    }

     /**
     * Edit a tournament's details based on the provided tournament name and new details.
     *
     * @param tournamentName the name of the tournament to be updated.
     * @param newTournamentDetails the Tournament object containing the new details.
     * @return a ResponseEntity with the updated Tournament object or error messages if validation fails.
     * @throws TournamentNotFoundException if no tournament with the given name is found.
     * @throws IllegalArgumentException if the new tournament details are invalid.
     * @throws RuntimeException if there is an unexpected error during the update.
     */
    @PutMapping("/edit-{tournamentName}")
    public ResponseEntity<?> updateTournament(@PathVariable String tournamentName, @RequestBody Tournament newTournamentDetails) {

        logger.info("Received request to update tournament: {}", tournamentName);
        try {
            Map<String, Object> result = tournamentService.updateTournament(tournamentName, newTournamentDetails);

            if (result.containsKey("tournament")) {
                logger.info("Tournament updated successfully: {}", tournamentName);
                return ResponseEntity.ok(result.get("tournament"));
            } else {
                logger.warn("Tournament update failed due to validation errors: {}", result.get("errors"));
                return ResponseEntity.badRequest().body(result.get("errors"));
            } 

        } catch (TournamentNotFoundException e) {
            logger.error("Tournament not found: {}", tournamentName);
            return ResponseEntity.status(HttpStatus.NOT_FOUND)
                .body(Map.of("error", e.getMessage()));
        } catch (MatchNotFoundException e) {
            logger.error("Match not found: {}", e.getMessage());
            return ResponseEntity.status(HttpStatus.NOT_FOUND)
                .body(Map.of("error", e.getMessage()));
        } catch (IllegalArgumentException e) {
            logger.error("Invalid tournament details provided: {}", e.getMessage());
            return ResponseEntity.status(HttpStatus.BAD_REQUEST)
                .body(Map.of("error", e.getMessage()));
        } catch (Exception e) {
            logger.error("Unexpected error in updateTournament", e);
            return ResponseEntity.status(HttpStatus.INTERNAL_SERVER_ERROR)
                .body(Map.of("error", "An unexpected error occurred while updating the tournament"));
        }
    }


    /**
     * Deletes a tournament and related matches.
     * 
     * @param tournamentName the name of the tournament to be deleted.
     * @return a ResponseEntity with a success message or error messages if validation fails.
     */

    @DeleteMapping("/{tournamentName}")
    public ResponseEntity<?> deleteTournament(@PathVariable String tournamentName) {
        Authentication authentication = SecurityContextHolder.getContext().getAuthentication();
        String adminName = authentication.getName();

        logger.info("Received request to delete tournament: {} by admin: {}", tournamentName, adminName);
        try {
            tournamentService.deleteTournament(tournamentName, adminName);
            logger.info("Tournament deleted successfully: {}", tournamentName);
            return ResponseEntity.ok().body(Map.of("message", "Tournament deleted successfully"));
        } catch (TournamentNotFoundException e) {
            logger.error("Tournament not found: {}", tournamentName);
            return ResponseEntity.status(HttpStatus.NOT_FOUND)
                .body(Map.of("error", e.getMessage()));
        } catch (IllegalArgumentException e) {
            logger.error("Invalid delete request: {}", e.getMessage());
            return ResponseEntity.status(HttpStatus.BAD_REQUEST)
                .body(Map.of("error", e.getMessage()));
        } catch (Exception e) {
            logger.error("Unexpected error in deleteTournament", e);
            return ResponseEntity.status(HttpStatus.INTERNAL_SERVER_ERROR)
                .body(Map.of("error", "An unexpected error occurred while deleting the tournament"));
        }
    }

<<<<<<< HEAD
    // Update the players pool of a tournament
    @PutMapping("/{tournamentName}/add-players")
    public ResponseEntity<?> updatePlayersPool(@PathVariable String tournamentName, @RequestBody List<String> players) {
        try {
            Map<String, Object> result = tournamentService.updatePlayersPool(tournamentName, players);
            
            if (result.containsKey("error")) {
                return ResponseEntity.badRequest().body(result);
            }
            
            return ResponseEntity.ok(result);
        } catch (Exception e) {
            logger.error("Unexpected error updating players pool for tournament: {}", tournamentName, e);
            return ResponseEntity.status(HttpStatus.INTERNAL_SERVER_ERROR)
                .body(Map.of("error", "An unexpected error occurred while updating the players pool: " + e.getMessage()));
        }
    }

    // Allow the admin to remove a player from the tournament
    @DeleteMapping("/{tournamentName}/{username}")
    public ResponseEntity<?> removePlayerFromTournament(@PathVariable String tournamentName, @PathVariable String username) {
        try {
            Tournament updatedTournament = tournamentService.removePlayerFromTournament(tournamentName, username);
            return ResponseEntity.ok(updatedTournament);
        } catch (TournamentNotFoundException | UserNotFoundException | IllegalArgumentException e) {
            return ResponseEntity.status(HttpStatus.NOT_FOUND)
                .body(Map.of("error", e.getMessage()));
        } catch (Exception e) {
            logger.error("Unexpected error removing player from tournament: {}", tournamentName, e);
            return ResponseEntity.status(HttpStatus.INTERNAL_SERVER_ERROR)
                .body(Map.of("error", "An unexpected error occurred while removing the player from the tournament"));
        }
    }
=======
     /**
     * Retrieves all users that are eligible to participate in a tournament.
     * @param tournamentName the name of the tournament to retrieve users for.
     * @return a ResponseEntity with the list of eligible users or an error message if an exception occurs.
     * @throws TournamentNotFoundException if no tournament with the given name is found.
     * @throws IllegalArgumentException if the request is invalid.
     * @throws Exception if an unexpected error occurs during the retrieval process.
     */
    @GetMapping("/{tournamentName}/available-users")
    public ResponseEntity<?> getAvailableUsersForTournament(@PathVariable String tournamentName) {
        Authentication authentication = SecurityContextHolder.getContext().getAuthentication();
        String adminName = authentication.getName();

        try {
            logger.info("Received request to get available users for tournament: {} by admin: {}", tournamentName, adminName);
            List<User> availableUsers = tournamentService.getAvailableUsersForTournament(tournamentName, adminName);
            return ResponseEntity.ok(availableUsers);
        } catch (TournamentNotFoundException e) {
            logger.error("Tournament not found: {}", tournamentName);
            return ResponseEntity.status(HttpStatus.NOT_FOUND)
                .body(Map.of("error", e.getMessage()));
        } catch (IllegalArgumentException e) {
            logger.error("Invalid request: {}", e.getMessage());
            return ResponseEntity.status(HttpStatus.BAD_REQUEST)
                .body(Map.of("error", e.getMessage()));
        } catch (Exception e) {
            logger.error("Unexpected error getting available users for tournament: {}", tournamentName, e);
            return ResponseEntity.status(HttpStatus.INTERNAL_SERVER_ERROR)
                .body(Map.of("error", "An unexpected error occurred while fetching available users for the tournament"));
        }
    }

>>>>>>> fd88f7d5

    // Generate bracket for tournament
    @PutMapping("/generate-bracket/{tournamentName}")
    public ResponseEntity<?> generateBracket(@PathVariable String tournamentName) {
        try {
            Map<String, Object> response = bracketService.generateBracket(tournamentName);
            return ResponseEntity.ok(response);
        } catch (TournamentNotFoundException e) {
            return ResponseEntity.status(HttpStatus.NOT_FOUND)
                .body(Map.of("error", e.getMessage()));
        } catch(UserNotFoundException e) {
            return ResponseEntity.status(HttpStatus.NOT_FOUND)
                .body(Map.of("error", e.getMessage()));
        } catch (MatchNotFoundException e) {
            return ResponseEntity.status(HttpStatus.NOT_FOUND)
                .body(Map.of("error", e.getMessage()));
        }   catch (Exception e) {
            logger.error("Error generating bracket: {}", e.getMessage(), e);
            return ResponseEntity.status(HttpStatus.INTERNAL_SERVER_ERROR)
                .body(Map.of("message", "An unexpected error occurred while generating the bracket!"));
        }
    }

    // Update the match results
    @PutMapping("/update-match")
    public ResponseEntity<?> updateMatchResults(@RequestBody Match newMatchDetails) {
        try {
            Match updatedMatch = bracketService.updateMatchResults(newMatchDetails);
            return ResponseEntity.ok(updatedMatch);
        } catch (IllegalArgumentException e) {
            logger.error("Invalid match details provided: {}", e.getMessage());
            return ResponseEntity.status(HttpStatus.BAD_REQUEST)
                .body(Map.of("error", e.getMessage()));
        } catch (Exception e) {
            logger.error("Unexpected error updating match results: {}", e.getMessage(), e);
            return ResponseEntity.status(HttpStatus.INTERNAL_SERVER_ERROR)
                .body(Map.of("error", "An unexpected error occurred while updating the match results"));
        }
    }

    // Calculate and update the elo rating of the players after a match
    @PutMapping("/{matchId}/update-elo")
    public ResponseEntity<?> updateEloRating(@PathVariable String matchId) {
        try {
            eloRatingService.updateEloRating(matchId);
            return ResponseEntity.ok(Map.of("message", "Elo rating updated successfully"));
        } catch (MatchNotFoundException | UserNotFoundException | TournamentNotFoundException e) {
            logger.error("Error updating elo rating: {}", e.getMessage());
            return ResponseEntity.status(HttpStatus.NOT_FOUND)
                .body(Map.of("error", e.getMessage()));
        } catch (Exception e) {
            logger.error("Unexpected error updating elo rating: {}", e.getMessage(), e);
            return ResponseEntity.status(HttpStatus.INTERNAL_SERVER_ERROR)
                .body(Map.of("error", "An unexpected error occurred while updating the elo rating"));
        }
    }

    @PutMapping("/{tournamentName}/end")
    public ResponseEntity<?> updateTournamentEndDate(@PathVariable String tournamentName) {
        try {
            Tournament updatedTournament = bracketService.updateTournamentEndDate(tournamentName);
            return ResponseEntity.ok(updatedTournament);
        } catch (TournamentNotFoundException e) {
            return ResponseEntity.status(HttpStatus.NOT_FOUND)
                .body(Map.of("error", e.getMessage()));
        } catch (Exception e) {
            logger.error("Unexpected error updating tournament end date: {}", e.getMessage(), e);
            return ResponseEntity.status(HttpStatus.INTERNAL_SERVER_ERROR)
                .body(Map.of("error", "An unexpected error occurred while updating the tournament end date"));
        }
    }
}<|MERGE_RESOLUTION|>--- conflicted
+++ resolved
@@ -293,7 +293,38 @@
         }
     }
 
-<<<<<<< HEAD
+     /**
+     * Retrieves all users that are eligible to participate in a tournament.
+     * @param tournamentName the name of the tournament to retrieve users for.
+     * @return a ResponseEntity with the list of eligible users or an error message if an exception occurs.
+     * @throws TournamentNotFoundException if no tournament with the given name is found.
+     * @throws IllegalArgumentException if the request is invalid.
+     * @throws Exception if an unexpected error occurs during the retrieval process.
+     */
+    @GetMapping("/{tournamentName}/available-users")
+    public ResponseEntity<?> getAvailableUsersForTournament(@PathVariable String tournamentName) {
+        Authentication authentication = SecurityContextHolder.getContext().getAuthentication();
+        String adminName = authentication.getName();
+
+        try {
+            logger.info("Received request to get available users for tournament: {} by admin: {}", tournamentName, adminName);
+            List<User> availableUsers = tournamentService.getAvailableUsersForTournament(tournamentName, adminName);
+            return ResponseEntity.ok(availableUsers);
+        } catch (TournamentNotFoundException e) {
+            logger.error("Tournament not found: {}", tournamentName);
+            return ResponseEntity.status(HttpStatus.NOT_FOUND)
+                .body(Map.of("error", e.getMessage()));
+        } catch (IllegalArgumentException e) {
+            logger.error("Invalid request: {}", e.getMessage());
+            return ResponseEntity.status(HttpStatus.BAD_REQUEST)
+                .body(Map.of("error", e.getMessage()));
+        } catch (Exception e) {
+            logger.error("Unexpected error getting available users for tournament: {}", tournamentName, e);
+            return ResponseEntity.status(HttpStatus.INTERNAL_SERVER_ERROR)
+                .body(Map.of("error", "An unexpected error occurred while fetching available users for the tournament"));
+        }
+    }
+
     // Update the players pool of a tournament
     @PutMapping("/{tournamentName}/add-players")
     public ResponseEntity<?> updatePlayersPool(@PathVariable String tournamentName, @RequestBody List<String> players) {
@@ -327,40 +358,6 @@
                 .body(Map.of("error", "An unexpected error occurred while removing the player from the tournament"));
         }
     }
-=======
-     /**
-     * Retrieves all users that are eligible to participate in a tournament.
-     * @param tournamentName the name of the tournament to retrieve users for.
-     * @return a ResponseEntity with the list of eligible users or an error message if an exception occurs.
-     * @throws TournamentNotFoundException if no tournament with the given name is found.
-     * @throws IllegalArgumentException if the request is invalid.
-     * @throws Exception if an unexpected error occurs during the retrieval process.
-     */
-    @GetMapping("/{tournamentName}/available-users")
-    public ResponseEntity<?> getAvailableUsersForTournament(@PathVariable String tournamentName) {
-        Authentication authentication = SecurityContextHolder.getContext().getAuthentication();
-        String adminName = authentication.getName();
-
-        try {
-            logger.info("Received request to get available users for tournament: {} by admin: {}", tournamentName, adminName);
-            List<User> availableUsers = tournamentService.getAvailableUsersForTournament(tournamentName, adminName);
-            return ResponseEntity.ok(availableUsers);
-        } catch (TournamentNotFoundException e) {
-            logger.error("Tournament not found: {}", tournamentName);
-            return ResponseEntity.status(HttpStatus.NOT_FOUND)
-                .body(Map.of("error", e.getMessage()));
-        } catch (IllegalArgumentException e) {
-            logger.error("Invalid request: {}", e.getMessage());
-            return ResponseEntity.status(HttpStatus.BAD_REQUEST)
-                .body(Map.of("error", e.getMessage()));
-        } catch (Exception e) {
-            logger.error("Unexpected error getting available users for tournament: {}", tournamentName, e);
-            return ResponseEntity.status(HttpStatus.INTERNAL_SERVER_ERROR)
-                .body(Map.of("error", "An unexpected error occurred while fetching available users for the tournament"));
-        }
-    }
-
->>>>>>> fd88f7d5
 
     // Generate bracket for tournament
     @PutMapping("/generate-bracket/{tournamentName}")
