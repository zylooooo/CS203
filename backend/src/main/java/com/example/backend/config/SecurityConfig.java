// package com.example.backend.config;

// import org.springframework.context.annotation.Bean;
// import org.springframework.security.config.annotation.web.builders.HttpSecurity;
// import org.springframework.security.config.annotation.web.configuration.EnableWebSecurity;
// import org.springframework.security.web.SecurityFilterChain;

// @EnableWebSecurity
// public class SecurityConfig {

//     @Bean
//     public SecurityFilterChain securityFilterChain(HttpSecurity http) throws Exception {
//         http
//             .authorizeHttpRequests()
//                 .requestMatchers("/health").permitAll()
//                 .anyRequest().authenticated()
//                 .and()
//             .formLogin()
//                 .loginPage("/login")
//                 .defaultSuccessUrl("/hello", true) // Redirect to /hello after successful login
//                 .permitAll()
//                 .and()
//             .logout()
//                 .permitAll();

//         return http.build();
//     }
// }

package com.example.backend.config;

import org.springframework.context.annotation.Bean;
import org.springframework.context.annotation.Configuration;
import org.springframework.security.config.annotation.web.builders.HttpSecurity;
import org.springframework.security.config.annotation.web.configuration.EnableWebSecurity;
import org.springframework.security.web.SecurityFilterChain;
import org.springframework.security.web.authentication.AuthenticationSuccessHandler;

@Configuration
@EnableWebSecurity
public class SecurityConfig {

    @Bean
    public SecurityFilterChain securityFilterChain(HttpSecurity http) throws Exception {
        http
<<<<<<< HEAD
                .authorizeHttpRequests(requests -> requests
                        .requestMatchers("/admin/**").hasRole("ADMIN")
                        .requestMatchers("/user/**").hasRole("USER")
                        .anyRequest().authenticated())
                .formLogin(login -> login
                        .loginPage("/login")
                        .successHandler(customSuccessHandler())
                        .permitAll())
                .logout(logout -> logout
                        .permitAll());

=======
                .authorizeRequests()
                .requestMatchers("/admin/**").hasRole("ADMIN")
                .requestMatchers("/user/**").hasRole("USER")
                .anyRequest().authenticated()
                .and()
                .formLogin()
                .loginPage("/login")
                .successHandler(customSuccessHandler())
                .permitAll()
                .and()
                .logout()
                .permitAll();
>>>>>>> 83d8ba7c
        return http.build();
    }

    @Bean
    public AuthenticationSuccessHandler customSuccessHandler() {
        return new CustomAuthenticationSuccessHandler();
    }
<<<<<<< HEAD
}
=======
}
>>>>>>> 83d8ba7c
<|MERGE_RESOLUTION|>--- conflicted
+++ resolved
@@ -1,32 +1,3 @@
-// package com.example.backend.config;
-
-// import org.springframework.context.annotation.Bean;
-// import org.springframework.security.config.annotation.web.builders.HttpSecurity;
-// import org.springframework.security.config.annotation.web.configuration.EnableWebSecurity;
-// import org.springframework.security.web.SecurityFilterChain;
-
-// @EnableWebSecurity
-// public class SecurityConfig {
-
-//     @Bean
-//     public SecurityFilterChain securityFilterChain(HttpSecurity http) throws Exception {
-//         http
-//             .authorizeHttpRequests()
-//                 .requestMatchers("/health").permitAll()
-//                 .anyRequest().authenticated()
-//                 .and()
-//             .formLogin()
-//                 .loginPage("/login")
-//                 .defaultSuccessUrl("/hello", true) // Redirect to /hello after successful login
-//                 .permitAll()
-//                 .and()
-//             .logout()
-//                 .permitAll();
-
-//         return http.build();
-//     }
-// }
-
 package com.example.backend.config;
 
 import org.springframework.context.annotation.Bean;
@@ -43,7 +14,6 @@
     @Bean
     public SecurityFilterChain securityFilterChain(HttpSecurity http) throws Exception {
         http
-<<<<<<< HEAD
                 .authorizeHttpRequests(requests -> requests
                         .requestMatchers("/admin/**").hasRole("ADMIN")
                         .requestMatchers("/user/**").hasRole("USER")
@@ -55,20 +25,6 @@
                 .logout(logout -> logout
                         .permitAll());
 
-=======
-                .authorizeRequests()
-                .requestMatchers("/admin/**").hasRole("ADMIN")
-                .requestMatchers("/user/**").hasRole("USER")
-                .anyRequest().authenticated()
-                .and()
-                .formLogin()
-                .loginPage("/login")
-                .successHandler(customSuccessHandler())
-                .permitAll()
-                .and()
-                .logout()
-                .permitAll();
->>>>>>> 83d8ba7c
         return http.build();
     }
 
@@ -76,8 +32,4 @@
     public AuthenticationSuccessHandler customSuccessHandler() {
         return new CustomAuthenticationSuccessHandler();
     }
-<<<<<<< HEAD
 }
-=======
-}
->>>>>>> 83d8ba7c
