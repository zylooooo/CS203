package com.example.backend.config;

import jakarta.servlet.ServletException;
import jakarta.servlet.http.HttpServletRequest;
import jakarta.servlet.http.HttpServletResponse;
import org.springframework.security.core.Authentication;
import org.springframework.security.web.authentication.AuthenticationSuccessHandler;

import java.io.IOException;

public class CustomAuthenticationSuccessHandler implements AuthenticationSuccessHandler {
    @Override
    public void onAuthenticationSuccess(HttpServletRequest request, HttpServletResponse response, Authentication authentication) throws IOException, ServletException {
<<<<<<< HEAD
        String redirectURL = "/user/home";
=======
        String redirectURL = "/user/hello";
>>>>>>> a73084a0
    
        if (authentication.getAuthorities().stream().anyMatch(a -> a.getAuthority().equals("ROLE_ADMIN"))) {
            redirectURL = "/admin/home";
        }
    
        response.sendRedirect(redirectURL);
    }
}<|MERGE_RESOLUTION|>--- conflicted
+++ resolved
@@ -11,16 +11,12 @@
 public class CustomAuthenticationSuccessHandler implements AuthenticationSuccessHandler {
     @Override
     public void onAuthenticationSuccess(HttpServletRequest request, HttpServletResponse response, Authentication authentication) throws IOException, ServletException {
-<<<<<<< HEAD
         String redirectURL = "/user/home";
-=======
-        String redirectURL = "/user/hello";
->>>>>>> a73084a0
     
         if (authentication.getAuthorities().stream().anyMatch(a -> a.getAuthority().equals("ROLE_ADMIN"))) {
             redirectURL = "/admin/home";
         }
-    
+        
         response.sendRedirect(redirectURL);
     }
 }