package com.example.backend.service;

import com.example.backend.model.*;
import com.example.backend.repository.*;

import jakarta.validation.constraints.NotNull;

import com.example.backend.exception.*;

import lombok.RequiredArgsConstructor;
import org.slf4j.Logger;
import org.slf4j.LoggerFactory;
import org.springframework.stereotype.Service;
import org.springframework.validation.BeanPropertyBindingResult;
import org.springframework.validation.Errors;
import org.springframework.validation.beanvalidation.LocalValidatorFactoryBean;
import org.springframework.data.util.Pair;

import java.time.LocalDate;
import java.time.LocalDateTime;
import java.util.*;
import java.util.stream.Collectors;

@Service
@RequiredArgsConstructor
public class TournamentService {


    private final TournamentRepository tournamentRepository;
    private final UserRepository userRepository;
    private final MatchRepository matchRepository;
    private final LocalValidatorFactoryBean validator;

    private static final Logger logger = LoggerFactory.getLogger(TournamentService.class);

    /**
     * Retrieves all tournaments from the database.
     *
     * @return a list of all tournaments. The list will be empty if no tournaments are found.
     * @throws RuntimeException if there is an error fetching tournaments from the database.
     */
    public List<Tournament> getAllTournaments() {
        try {
            List<Tournament> tournaments = tournamentRepository.findAll();
            logger.info("Retrieved {} tournaments", tournaments.size());
            return tournaments;
        } catch (Exception e) {
            logger.error("Error fetching all tournaments", e);
            throw new RuntimeException("Unexpected error occurred while fetching all tournaments", e);
        }
    }

    /**
     * Retrieves a tournament by its name.
     *
     * @param tournamentName the name of the tournament to retrieve.
     * @return the tournament object associated with the specified tournament name.
     * @throws TournamentNotFoundException if no tournament with the specified name is found in the database.
     */
    public Tournament getTournamentByName(String tournamentName) throws TournamentNotFoundException {
        return tournamentRepository.findByTournamentName(tournamentName)
            .orElseThrow(() -> new TournamentNotFoundException(tournamentName));
    }

    /**
     * Checks if a tournament name is available.
     *
     * @param tournamentName the name of the tournament to check.
     * @return true if the tournament name is available, false otherwise.
     * @throws IllegalArgumentException if the tournament name is null or empty.
     */
    public Boolean checkTournamentNameAvailability(String tournamentName) {
        if (tournamentName == null || tournamentName.isEmpty()) {
            throw new IllegalArgumentException("Tournament name must be provided!");
        }
        return !tournamentRepository.existsByTournamentName(tournamentName);
    }

    /**
     * Creates a new tournament.
     *
     * @param tournament the tournament object to be created.
     * @param adminName  the name of the admin creating the tournament.
     * @return a Pair with the created tournament (if successful) or error messages (if validation fails).
     * @throws RuntimeException if there's an unexpected error during the creation process.
     */
    public Pair<Optional<Tournament>, Map<String, String>> createTournament(Tournament tournament, String adminName) {
        Map<String, String> errors = new HashMap<>();

        try {
            tournament.setCreatedBy(adminName); // Set the creator of the tournament

            // Set creation and update timestamps
            LocalDateTime currentTime = LocalDateTime.now();
            tournament.setCreatedAt(currentTime);
            tournament.setUpdatedAt(currentTime);

            // Validate start date
            LocalDate oneMonthAfterCreation = currentTime.toLocalDate().plusMonths(1);
            if (tournament.getStartDate().isBefore(oneMonthAfterCreation)) {
                errors.put("startDate", "Start date must be at least one month after the creation date");
                return Pair.of(Optional.empty(), errors);
            }

            // Now set the start date to trigger the closingSignupDate calculation
            LocalDate startDate = tournament.getStartDate();
            if (startDate != null) {
                tournament.setStartDate(startDate);
            }

            // Validate the tournament object
            Errors validationErrors = new BeanPropertyBindingResult(tournament, "tournament");
            validator.validate(tournament, validationErrors);

            if (validationErrors.hasErrors()) {
                validationErrors.getFieldErrors().forEach(error ->
                    errors.put(error.getField(), error.getDefaultMessage())
                );
                return Pair.of(Optional.empty(), errors);
            }

            // Check if tournament name already exists
            if (!checkTournamentNameAvailability(tournament.getTournamentName())) {
                errors.put("tournamentName", "Tournament name already exists");
                return Pair.of(Optional.empty(), errors);
            }

             

            Tournament savedTournament = tournamentRepository.save(tournament);
            logger.info("Tournament created successfully: {}", savedTournament.getTournamentName());

            return Pair.of(Optional.of(savedTournament), errors);
        } catch (Exception e) {
            logger.error("Error creating tournament: {}", e.getMessage(), e);
            errors.put("error", "An unexpected error occurred while creating the tournament");
            return Pair.of(Optional.empty(), errors);
        }
    }

    /**
     * Retrieves ongoing and future tournaments for users to participate in.
     *
     * @return a List of ongoing and future tournaments.
     * @throws TournamentNotFoundException if no ongoing or future tournaments are found.
     * @throws RuntimeException if there's an error during the database operation or any unexpected errors during the process.
     */
    public List<Tournament> getCurrentAndFutureTournaments() {
        
        List<Tournament> currentAndFutureTournaments = tournamentRepository.findAll().stream()
            .filter(t -> t.getEndDate() == null)
            .collect(Collectors.toList());

        logger.info("Found {} current and future tournaments", currentAndFutureTournaments.size());

        // Log details of each current and future tournament
        for (Tournament t : currentAndFutureTournaments) {
            logger.info("Tournament: {}, Start Date: {}, End Date: {}", 
                        t.getTournamentName(), t.getStartDate(), t.getEndDate());
        }

        return currentAndFutureTournaments;
    }

    /**
     * Retrieves all current tournaments.
     *
     * @return a List of current tournaments.
     * @throws TournamentNotFoundException if no tournaments are found.
     * @throws RuntimeException if there's an unexpected error during the retrieval process.
     */
    public List<Tournament> getCurrentTournaments() throws RuntimeException {
        try {
            logger.info("Attempting to fetch all current tournaments!");
            LocalDate currentDate = LocalDate.now();
            List<Tournament> allTournaments = getAllTournaments();

            List<Tournament> currentTournaments = allTournaments.stream()
                .filter(t -> t.getEndDate() == null &&
                            (t.getStartDate().isBefore(currentDate) || t.getStartDate().isEqual(currentDate)))
                .collect(Collectors.toList());

            if (currentTournaments.isEmpty()) {
                logger.info("No current tournaments found");
            } else {
                logger.info("Found {} current tournaments", currentTournaments.size());
            }

            return currentTournaments;
        } catch (RuntimeException e) {
            logger.error("Unexpected error occurred while fetching current tournaments", e);
            throw new RuntimeException("Unexpected error occurred while fetching current tournaments", e);
        }
    }

    /**
     * Retrieves upcoming tournaments for a specific user.
     *
     * @param username the name of the user to retrieve upcoming tournaments for.
     * @return a List of upcoming tournaments for the specified user.
     * @throws RuntimeException if there's an unexpected error during the retrieval process.
     */
    public List<Tournament> getUserUpcomingTournaments(String username) throws RuntimeException {
        try {
            logger.info("Starting getUserUpcomingTournaments for user: {}", username);
            List<Tournament> currentAndFutureTournaments = this.getCurrentAndFutureTournaments();
            logger.info("Retrieved {} current and future tournaments", currentAndFutureTournaments.size());

            List<Tournament> userUpcomingTournaments = currentAndFutureTournaments.stream()
                .filter(tournament -> tournament.getPlayersPool().contains(username))
                .collect(Collectors.toList());

            if (userUpcomingTournaments.isEmpty()) {
                logger.info("No upcoming tournaments found for user: {}", username);
            } else {
                logger.info("Found {} upcoming tournaments for user: {}", userUpcomingTournaments.size(), username);
            }

            return userUpcomingTournaments;
        } catch (Exception e) {
            logger.error("Error in getUserUpcomingTournaments for user: {}", username, e);
            throw new RuntimeException("Unexpected error occurred while fetching user upcoming tournaments", e);
        }
    }

    /**
     * Retrieves all tournaments history.
     *
     * @return a List of tournaments that have ended and are not ongoing.
     * @throws TournamentNotFoundException if no tournaments are found in history.
     * @throws RuntimeException if there's an error during the database operation or any unexpected errors during the process.
     */
    public List<Tournament> getAllHistory() {
        List<Tournament> allTournaments = tournamentRepository.findAll();
        List<Tournament> pastTournaments = allTournaments.stream()
            .filter(tournament -> tournament.getEndDate() != null)
            .collect(Collectors.toList());
    
        logger.info("Retrieved {} past tournaments.", pastTournaments.size());
        return pastTournaments;
    }

    /**
     * Retrieves the tournaments history for a specific user.
     *
     * @param username the name of the user to retrieve the tournaments history for.
     * @return a List of tournaments history for the specified user.
     * @throws TournamentNotFoundException if no tournaments are found for the specified user.
     * @throws RuntimeException if there's an unexpected error during the retrieval process.
     */
    public List<Tournament> getUserHistory(String username) {
        try {
            List<Tournament> allTournamentsHistory = getAllHistory();
            List<Tournament> userTournamentsHistory = allTournamentsHistory.stream()
                .filter(t -> t.getPlayersPool().contains(username))
                .collect(Collectors.toList());

            if (userTournamentsHistory.isEmpty()) {
                logger.info("No tournament history found for user: {}", username);
            } else {
                logger.info("Found {} tournaments in history for user: {}", userTournamentsHistory.size(), username);
            }

            return userTournamentsHistory;
        } catch (Exception e) {
            logger.error("Error fetching tournaments history for user: {}", username, e);
            throw new RuntimeException("Unexpected error occurred while fetching tournaments history for user", e);
        }
    }

    /**
     * Retrieves all of the tournaments that a user can participate in.
     *
     * @param username the name of the user to retrieve the available tournaments for.
     * @return a List of tournaments that the user can participate in.
     * @throws UserNotFoundException if the user is not found in the database.
     * @throws TournamentNotFoundException if no tournaments are found in the database.
     * @throws RuntimeException if there's an unexpected error during the retrieval process.
     */
    // public List<Tournament> getUserAvailableTournaments(String username) throws UserNotFoundException, TournamentNotFoundException {
    //     try {
    //         User user = userRepository.findByUsername(username)
    //             .orElseThrow(() -> new UserNotFoundException(username));

    //         List<Tournament> allTournaments = getAllTournaments();
    //         LocalDate currentDate = LocalDate.now();

    //         List<Tournament> userAvailableTournaments = allTournaments.stream()
    //             .filter(tournament -> {

    //                 // Check if the closing signup date is either today or in the future
    //                 if (tournament.getClosingSignupDate().isBefore(currentDate) || tournament.getClosingSignupDate().isEqual(currentDate)) {
    //                     return false; // Tournament has closed for signups
    //                 }

    //                 // Check if the tournament is not full
    //                 if (tournament.getPlayersPool().size() >= tournament.getPlayerCapacity()) {
    //                     return false;
    //                 }

    //                 // Check if the user is not already in the tournament
    //                 if (tournament.getPlayersPool().contains(username)) {
    //                     return false;
    //                 }

    //                 // Check if the user's ELO is within the tournament's range
    //                 if (user.getElo() < tournament.getMinElo() || user.getElo() > tournament.getMaxElo()) {
    //                     return false;
    //                 }

    //                 // Check if the tournament's gender requirement matches the user's gender
    //                 if (!tournament.getGender().equalsIgnoreCase(user.getGender())) {
    //                     return false;
    //                 }

    //                 // Get the user's strike reports
    //                 List<User.StrikeReport> strikeReports = user.getStrikeReports();

    //                 // For each strike report, check if the tournament was created by the same admin
    //                 for (User.StrikeReport strikeReport : strikeReports) {
    //                     // Check if the tournament was created by the same admin and if the strike was issued within the last month
    //                     if (strikeReport.getIssuedBy().equals(tournament.getCreatedBy()) && 
    //                         strikeReport.getDateCreated().isAfter(LocalDateTime.now().minusMonths(1))) {
    //                         return false;
    //                     }
    //                 }

    //                 // Check if the user's age matches the tournament category
    //                 int userAge = user.getAge();
    //                 switch (tournament.getCategory()) {
    //                     case "U16":
    //                         return userAge <= 16;
    //                     case "U21":
    //                         return userAge <= 21;
    //                     case "Open":
    //                         return true;
    //                     default:
    //                         logger.warn("Unknown tournament category: {}", tournament.getCategory());
    //                         return false;
    //                 }

                    

                    
    //             })
    //             .collect(Collectors.toList());

    //         logger.info("Found {} available tournaments for user: {}", userAvailableTournaments.size(), username);
    //         return userAvailableTournaments;

    //     } catch (UserNotFoundException e) {
    //         logger.error("User not found: {}", username);
    //         throw e;
    //     } catch (TournamentNotFoundException e) {
    //         logger.error("No tournaments found");
    //         throw e;
    //     } catch (Exception e) {
    //         logger.error("Error fetching user available tournaments", e);
    //         throw new RuntimeException("Unexpected error occurred while fetching user available tournaments", e);
    //     }
    // }

    public List<Tournament> getUserAvailableTournaments(String username) throws UserNotFoundException, TournamentNotFoundException {
        try {
            User user = userRepository.findByUsername(username)
                .orElseThrow(() -> new UserNotFoundException(username));

            List<Tournament> allTournaments = getAllTournaments();
            LocalDate currentDate = LocalDate.now();

            List<Tournament> userAvailableTournaments = allTournaments.stream()
                .filter(tournament -> isUserEligibleForTournament(user, tournament, currentDate, true))
                .collect(Collectors.toList());

            logger.info("Found {} available tournaments for user: {}", userAvailableTournaments.size(), username);
            return userAvailableTournaments;
        } catch (UserNotFoundException e) {
            logger.error("User not found: {}", username);
            throw e;
        } catch (TournamentNotFoundException e) {
            logger.error("No tournaments found");
            throw e;
        } catch (Exception e) {
            logger.error("Unexpected error in getUserAvailableTournaments", e);
            throw new RuntimeException("Unexpected error occurred while fetching user available tournaments", e);
        }
    }


    /**
     * Retrieves all users that are eligible to participate in a tournament.
     *
     * @param tournamentName the name of the tournament to retrieve users for.
     * @param adminName the name of the admin who created the tournament.
     * @return a List of users that are eligible to participate in the tournament.
     * @throws TournamentNotFoundException if no tournament with the given name is found.
     */
    public List<User> getAvailableUsersForTournament(String tournamentName, String adminName) 
            throws TournamentNotFoundException, IllegalArgumentException {
        logger.info("Getting available users for tournament: {} created by admin: {}", tournamentName, adminName);
        
        Tournament tournament = tournamentRepository.findByTournamentName(tournamentName)
            .orElseThrow(() -> new TournamentNotFoundException(tournamentName));

        if (!tournament.getCreatedBy().equals(adminName)) {
            throw new IllegalArgumentException("This tournament was not created by the specified admin");
        }

        // Check if the tournament has already ended
        if (tournament.getEndDate() != null) {
            throw new IllegalArgumentException("Cannot get available users for a tournament that has already ended");
        }

        List<User> allUsers = userRepository.findAll();
        LocalDate currentDate = LocalDate.now();

        return allUsers.stream()
            .filter(user -> isUserEligibleForTournament(user, tournament, currentDate, false) && user.isEnabled() && user.isAvailable())
            .collect(Collectors.toList());
    }


    /*
     * Helper method used by getAvailableUsersForTournament and getUserAvailableTournaments
     * to check if a user is eligible to participate in a tournament.
     * Based on the criteria in the tournament's signup and tournament details.
     */

    private boolean isUserEligibleForTournament(User user, Tournament tournament, LocalDate currentDate, boolean isUserSignup) {
        return (isUserSignup ? isSignupOpen(tournament, currentDate) : isTournamentUpcoming(tournament, currentDate)) &&
               isTournamentNotFull(tournament) &&
               isUserNotAlreadyInTournament(user, tournament) &&
               isUserEloInRange(user, tournament) &&
               isUserGenderMatching(user, tournament) &&
               isUserNotStriked(user, tournament) &&
               isUserAgeEligible(user, tournament);
    }

    // Checks if the signup is open for the tournament
    private boolean isSignupOpen(Tournament tournament, LocalDate currentDate) {
        return currentDate.isBefore(tournament.getClosingSignupDate());
    }

    // Checks if the tournament is upcoming
    private boolean isTournamentUpcoming(Tournament tournament, LocalDate currentDate) {
        return tournament.getStartDate().isAfter(currentDate);
    }

    // Checks if the tournament is not full
    private boolean isTournamentNotFull(Tournament tournament) {
        return tournament.getPlayersPool().size() < tournament.getPlayerCapacity();
    }

    // Checks if the user is not already in the tournament
    private boolean isUserNotAlreadyInTournament(User user, Tournament tournament) {
        return !tournament.getPlayersPool().contains(user.getUsername());
    }

    // Checks if the user's elo is in the tournament's range
    private boolean isUserEloInRange(User user, Tournament tournament) {
        return user.getElo() >= tournament.getMinElo() && user.getElo() <= tournament.getMaxElo();
    }

    // Checks if the user's gender matches the tournament's gender requirement
    private boolean isUserGenderMatching(User user, Tournament tournament) {
        return tournament.getGender().equalsIgnoreCase(user.getGender());
    }

    private boolean isUserNotStriked(User user, Tournament tournament) {
        List<User.StrikeReport> strikeReports = user.getStrikeReports();
        LocalDateTime oneMonthAgo = LocalDateTime.now().minusMonths(1);

        long recentStrikeCount = strikeReports.stream()
            .filter(strike -> strike.getIssuedBy().equals(tournament.getCreatedBy()))
            .filter(strike -> strike.getDateCreated().isAfter(oneMonthAgo))
            .count();


        if (strikeReports.size() >= 3) {
            return false; // User has at least 3 strikes
        }

        if (recentStrikeCount > 0) {
            return false; // User has at least one strike within the last month
        }

        return true;
    }

    // Checks if the user's age matches the tournament category 
    private boolean isUserAgeEligible(User user, Tournament tournament) {
        int userAge = user.getAge();
        switch (tournament.getCategory()) {
            case "U16":
                return userAge <= 16;
            case "U21":
                return userAge <= 21;
            case "Open":
                return true;
            default:
                logger.warn("Unknown tournament category: {}", tournament.getCategory());
                return false;
        }
    }

     /**
     * Allows a user to join a tournament.
     *
     * @param username the name of the user trying to join the tournament
     * @param tournamentName the name of the tournament to join
     * @throws UserNotFoundException if the user is not found
     * @throws TournamentNotFoundException if the tournament is not found
     * @throws InvalidJoinException if the user is not eligible to join the tournament
     */
    public void joinTournament(String username, String tournamentName) 
        throws TournamentNotFoundException, InvalidJoinException {
        try {
            List<Tournament> availableTournaments = getUserAvailableTournaments(username);

            if (availableTournaments.isEmpty()) {
                logger.info("No available tournaments found for user: {}", username);
                throw new InvalidJoinException("No available tournaments found for the user: " + username);
            }

            Tournament tournamentToJoin = availableTournaments.stream()
                .filter(t -> t.getTournamentName().equals(tournamentName))
                .findFirst()
                .orElse(null);

            if (tournamentToJoin == null) {
                logger.info("Tournament '{}' is not available for user: {}", tournamentName, username);
                throw new InvalidJoinException("Tournament is not available for joining");
            }

            tournamentToJoin.getPlayersPool().add(username);
            tournamentRepository.save(tournamentToJoin);

            logger.info("User '{}' successfully joined tournament '{}'", username, tournamentName);
        } catch (TournamentNotFoundException | InvalidJoinException e) {
            logger.info("Join tournament failed: {}", e.getMessage());
            throw e;
        } catch (Exception e) {
            logger.error("Unexpected error during tournament join", e);
            throw new RuntimeException("An unexpected error occurred while joining the tournament", e);
        }
    }

    /**
     * Retrieves current and future tournaments created by a specific admin.
     *
     * @param adminName the name of the admin who created the tournaments
     * @return a List of current and future tournaments created by the specified admin
     * @throws RuntimeException if there's an unexpected error during the retrieval process
     */
     public List<Tournament> getAdminUpcomingTournaments(String adminName) {
        try {
            logger.info("Fetching upcoming tournaments created by admin: {}", adminName);
            List<Tournament> currentAndFutureTournaments = getCurrentAndFutureTournaments();
            
            List<Tournament> adminUpcomingTournaments = currentAndFutureTournaments.stream()
                .filter(t -> t.getCreatedBy().equals(adminName))
                .collect(Collectors.toList());

            logger.info("Found {} upcoming tournaments created by admin: {}", adminUpcomingTournaments.size(), adminName);
            return adminUpcomingTournaments;
        } catch (Exception e) {
            logger.error("Error fetching upcoming tournaments created by admin: {}", adminName);
            throw new RuntimeException("Unexpected error occurred while fetching upcoming tournaments created by admin", e);
        }
    }

    /**
     * Retrieves the history of tournaments created by a specific admin.
     *
     * @param adminName the name of the admin who created the tournaments
     * @return a List of past tournaments created by the specified admin
     * @throws RuntimeException if there's an unexpected error during the retrieval process
     */
    public List<Tournament> getAdminHistory(String adminName) {
        try {
            List<Tournament> allHistory = getAllHistory();
            
            List<Tournament> adminTournamentHistory = allHistory.stream()
                .filter(t -> t.getCreatedBy().equals(adminName))
                .collect(Collectors.toList());

            logger.info("Found {} past tournaments for admin: {}", adminTournamentHistory.size(), adminName);
            return adminTournamentHistory;
        } catch (TournamentNotFoundException e) {
            logger.info("No tournament history found for admin: {}", adminName);
            return Collections.emptyList();
        } catch (Exception e) {
            logger.error("Error fetching tournament history for admin: {}", adminName, e);
            throw new RuntimeException("Unexpected error occurred while fetching tournament history for admin", e);
        }
    }

    /**
     * Updates a tournament's details based on the provided tournament name and new details.
     * There are two cases:
     * 1) If there is at least one user in the playersPool, only certain fields can be updated.
     * 2) If there are no players in playersPool, more fields can be updated.
     *
     * @param tournamentName    the name of the tournament to be updated.
     * @param newTournamentDetails the Tournament object containing the new details.
     * @return a map containing the updated Tournament object or errors if any.
     * @throws TournamentNotFoundException if no tournament with the given name is found.
     * @throws IllegalArgumentException if the new tournament details are invalid.
     * @throws RuntimeException if there is an unexpected error during the update.
     */
    public Map<String, Object> updateTournament(@NotNull String tournamentName, @NotNull Tournament newTournamentDetails)
            throws TournamentNotFoundException, IllegalArgumentException, MatchNotFoundException {
        Map<String, Object> response = new HashMap<>();
        Map<String, String> errors = new HashMap<>();

        Tournament tournament = tournamentRepository.findByTournamentName(tournamentName)
                .orElseThrow(() -> new TournamentNotFoundException(tournamentName));

        // Check if the tournament has ended
        if (tournament.getEndDate() != null) {
            errors.put("error", "Cannot update a tournament that has already ended");
            response.put("errors", errors);
            return response;
        }

        // If bracket is not null, return an error
        if (tournament.getBracket() != null) {
            errors.put("error", "Cannot update a tournament after the bracket has been generated");
            response.put("errors", errors);
            return response;
        }

        try {
            Errors validationErrors = new BeanPropertyBindingResult(newTournamentDetails, "tournament");
            validator.validate(newTournamentDetails, validationErrors);

            if (validationErrors.hasErrors()) {
                validationErrors.getFieldErrors().forEach(error ->
                    errors.put(error.getField(), error.getDefaultMessage())
                );
            }

            boolean hasPlayers = !tournament.getPlayersPool().isEmpty();

            // Common validations for both cases

            // Check if the tournament name is already taken
            if (newTournamentDetails.getTournamentName() != null && !tournament.getTournamentName().equals(newTournamentDetails.getTournamentName())) {
                if (tournamentRepository.existsByTournamentName(newTournamentDetails.getTournamentName())) {
                    errors.put("tournamentName", "Tournament name already exists!");
                }
            }

            // Check if the start date is at least one month after the creation date
            if (newTournamentDetails.getStartDate() != null && 
                newTournamentDetails.getStartDate().isBefore(tournament.getCreatedAt().toLocalDate().plusMonths(1))) {
                errors.put("startDate", "Start date must be at least one month after the creation date!");
            }

            // Check if the player capacity is not less than the current number of players
            if (newTournamentDetails.getPlayerCapacity() != null && 
                newTournamentDetails.getPlayerCapacity() < tournament.getPlayersPool().size()) {
                errors.put("playerCapacity", "Player capacity cannot be less than the current number of players!");
            }

            // Case 2: No players in playersPool
            if (!hasPlayers) {
                // Check if the elo range is valid
                if (newTournamentDetails.getMinElo() != null && newTournamentDetails.getMaxElo() != null &&
                    newTournamentDetails.getMinElo() > newTournamentDetails.getMaxElo()) {
                    errors.put("eloRange", "Minimum elo must be less than or equal to maximum elo!");
                }
            }

            if (!errors.isEmpty()) {
                response.put("errors", errors);
                return response;
            }

            // Update non null fields

            Optional.ofNullable(newTournamentDetails.getCreatedBy()).ifPresent(tournament::setCreatedBy);
            Optional.ofNullable(newTournamentDetails.getLocation()).ifPresent(tournament::setLocation);
            Optional.ofNullable(newTournamentDetails.getTournamentName()).ifPresent(name -> {
                tournament.setTournamentName(name);
                updateMatchesTournamentName(tournamentName, name);
            });
            tournament.setUpdatedAt(LocalDateTime.now());
            Optional.ofNullable(newTournamentDetails.getStartDate()).ifPresent(tournament::setStartDate);
            Optional.ofNullable(newTournamentDetails.getRemarks()).ifPresent(tournament::setRemarks);
            Optional.ofNullable(newTournamentDetails.getPlayerCapacity()).ifPresent(tournament::setPlayerCapacity);

            // Update the elo range, gender, category and closing signup date if there are no players in the playersPool
            if (!hasPlayers) {
                Optional.ofNullable(newTournamentDetails.getMinElo()).ifPresent(tournament::setMinElo);
                Optional.ofNullable(newTournamentDetails.getMaxElo()).ifPresent(tournament::setMaxElo);
                Optional.ofNullable(newTournamentDetails.getGender()).ifPresent(tournament::setGender);
                Optional.ofNullable(newTournamentDetails.getCategory()).ifPresent(tournament::setCategory);
            }

            response.put("tournament", tournamentRepository.save(tournament));
        } catch (Exception e) {
            response.put("error", "An unexpected error occurred during tournament update");
            throw e;
        }

        return response;
    }

    /*
     * Helper method used by updateTournament to update the matches for a tournament.
     * When the tournament name is updated, the matches for the tournament must be updated as well.
     * 
     * @param oldTournamentName the old name of the tournament.
     * @param newTournamentName the new name of the tournament.
     * @throws MatchNotFoundException if no matches are found for the tournament.
     */

    private void updateMatchesTournamentName(String oldTournamentName, String newTournamentName) {
        List<Match> matches = matchRepository.findByTournamentName(oldTournamentName)
            .orElseThrow(() -> new MatchNotFoundException(oldTournamentName));
        
        for (Match match : matches) {
            match.setTournamentName(newTournamentName);
            matchRepository.save(match);
        }
    }

    /*
     * Deletes a tournament and related matches.
     * 
     * @param tournamentName the name of the tournament to be deleted.
     * @param adminName the name of the admin who created the tournament.
     * @throws TournamentNotFoundException if no tournament with the given name is found.
     * @throws IllegalArgumentException if the tournament does not belong to the admin or has already ended.
     */

    public void deleteTournament(String tournamentName, String adminName) throws TournamentNotFoundException, IllegalArgumentException {
        Tournament tournament = tournamentRepository.findByTournamentName(tournamentName)
            .orElseThrow(() -> new TournamentNotFoundException(tournamentName));

        // Check if the tournament belongs to the admin
        if (!tournament.getCreatedBy().equals(adminName)) {
            throw new IllegalArgumentException("You did not create this tournament!");
        }

        // Check if the tournament has ended
        if (tournament.getEndDate() != null) {
            throw new IllegalArgumentException("Cannot delete a tournament that has already ended");
        }

        // Delete related matches
        List<Match> matches = matchRepository.findByTournamentName(tournamentName)
                .orElse(Collections.emptyList());
        matchRepository.deleteAll(matches);

        // Delete the tournament
        tournamentRepository.delete(tournament);

        logger.info("Tournament and related matches deleted successfully: {}", tournamentName);
    }

    // Service to add the users to the tournament
    public Map<String, Object> updatePlayersPool(String tournamentName, List<String> players) {
        Tournament tournament;
        List<String> addedPlayers = new ArrayList<>();
        List<String> skippedPlayers = new ArrayList<>();
        Map<String, Object> result = new HashMap<>();

        try {
            tournament = getTournamentByName(tournamentName);
        } catch (TournamentNotFoundException | IllegalArgumentException e) {
            logger.error("Error accessing tournament: {}", e.getMessage());
            result.put("error", e.getMessage());
            return result;
        }

        for (String username : players) {
            processPlayer(username, tournament, addedPlayers, skippedPlayers);
        }

        try {
            if (!addedPlayers.isEmpty()) {
                tournamentRepository.save(tournament);
                result.put("message", "Players pool updated successfully");
            } else {
                result.put("message", "No changes made to the players pool");
            }
            
            result.put("addedPlayers", addedPlayers);
            result.put("skippedPlayers", skippedPlayers);
            
            return result;
        } catch (Exception e) {
            logger.error("Error saving tournament: {}", e.getMessage());
            result.put("error", "Failed to save tournament after updating players pool");
            return result;
        }
    }

    private void processPlayer(String username, Tournament tournament, List<String> addedPlayers, List<String> skippedPlayers) {
        try {
            User user = userRepository.findByUsername(username)
                .orElseThrow(() -> new UserNotFoundException(username));

<<<<<<< HEAD
            if (isEligibleForTournament(user, tournament)) {
                List<String> playersPool = tournament.getPlayersPool();
                if (playersPool == null) {
                    playersPool = new ArrayList<>();
                    tournament.setPlayersPool(playersPool);
                }
                
                if (!playersPool.contains(username)) {
                    playersPool.add(username);
                    addedPlayers.add(username);
                    logger.info("Added player {} to tournament {}", username, tournament.getTournamentName());
                } else {
                    logger.info("Player {} is already in the tournament {}", username, tournament.getTournamentName());
                    skippedPlayers.add(username + " (already in tournament)");
                }
            } else {
                logger.info("Player {} is not eligible for the tournament {}", username, tournament.getTournamentName());
                skippedPlayers.add(username + " (not eligible)");
            }
        } catch (UserNotFoundException e) {
            logger.info("Skipped player {}: User not found", username);
            skippedPlayers.add(username + " (user not found)");
        } catch (Exception e) {
            logger.error("Unexpected error processing player {}: {}", username, e.getMessage());
            skippedPlayers.add(username + " (unexpected error)");
        }
    }

    private boolean isEligibleForTournament(User user, Tournament tournament) {
        // Check if the tournament is full
        if (tournament.getPlayersPool().size() >= tournament.getPlayerCapacity()) {
            return false;
        }

        // Check if the user's ELO is within the tournament's range
        if (user.getElo() < tournament.getMinElo() || user.getElo() > tournament.getMaxElo()) {
            return false;
        }

        // Check if the tournament's gender requirement matches the user's gender
        if (!tournament.getGender().equalsIgnoreCase(user.getGender())) {
            return false;
        }

        // Check user's age against tournament category
        int userAge = user.getAge();
        switch (tournament.getCategory()) {
            case "U16":
                if (userAge > 16) return false;
                break;
            case "U21":
                if (userAge > 21) return false;
                break;
            case "Open":
                break;
            default:
                logger.warn("Unknown tournament category: {}", tournament.getCategory());
                return false;
        }

        // Check for recent strikes
        for (User.StrikeReport strikeReport : user.getStrikeReports()) {
            if (strikeReport.getIssuedBy().equals(tournament.getCreatedBy()) && 
                strikeReport.getDateCreated().isAfter(LocalDateTime.now().minusMonths(1))) {
                return false;
            }
        }

        return true;
    }
=======



>>>>>>> fd88f7d5
    
    // Remove a user from the tournament
    public Tournament removePlayerFromTournament(String tournamentName, String username) {
        try {
            Tournament tournament = getTournamentByName(tournamentName);

            if (tournament.getClosingSignupDate() != null && tournament.getClosingSignupDate().isBefore(LocalDate.now())) {
                throw new IllegalArgumentException("Closing sign up date has passed!");
            }

            List<String> playersPool = tournament.getPlayersPool() == null ? new ArrayList<>() : tournament.getPlayersPool();

            // Check if the user is in the tournament
            if (!userRepository.existsByUsername(username)) {
                throw new UserNotFoundException(username);
            }
            if (!playersPool.contains(username)) {
                throw new IllegalArgumentException("User is not in the tournament!");
            }

            playersPool.remove(username);
            tournament.setPlayersPool(playersPool);
            return tournamentRepository.save(tournament);
        } catch (TournamentNotFoundException | UserNotFoundException | IllegalArgumentException e) {
            logger.error("Error removing player from tournament: {}", tournamentName, e);
            throw e;
        } catch (Exception e) {
            logger.error("Unexpected error removing player from tournament: {}", tournamentName, e);
            throw new RuntimeException("Unexpected error removing player from tournament", e);
        }
    }
    


}<|MERGE_RESOLUTION|>--- conflicted
+++ resolved
@@ -760,6 +760,9 @@
         logger.info("Tournament and related matches deleted successfully: {}", tournamentName);
     }
 
+
+
+
     // Service to add the users to the tournament
     public Map<String, Object> updatePlayersPool(String tournamentName, List<String> players) {
         Tournament tournament;
@@ -803,7 +806,6 @@
             User user = userRepository.findByUsername(username)
                 .orElseThrow(() -> new UserNotFoundException(username));
 
-<<<<<<< HEAD
             if (isEligibleForTournament(user, tournament)) {
                 List<String> playersPool = tournament.getPlayersPool();
                 if (playersPool == null) {
@@ -874,11 +876,6 @@
 
         return true;
     }
-=======
-
-
-
->>>>>>> fd88f7d5
     
     // Remove a user from the tournament
     public Tournament removePlayerFromTournament(String tournamentName, String username) {
