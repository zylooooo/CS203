import { useState, useEffect } from 'react';
import { useNavigate } from 'react-router-dom';
import PublicNavBar from '../components/navigation-bars/PublicNavBar';
import tennisVideo from '../assets/tennis.mp4';
import { set } from 'react-hook-form';

function MainHomePage() {

    const navigate = useNavigate();
    const [email, setEmail] = useState('');
    const [showNavBar, setShowNavBar] = useState(false); 
    const [showJoin, setShowJoin] = useState(false); 

    const handleEmailChange = (e) => {
        setEmail(e.target.value);
    }

    const handleSignUpClick = () => {
        navigate('/auth/user-signup', { state: { email } }); 
    };

    const handleKeyDown = (e) => {
        if (e.key === 'Enter' && email.trim() !== '') {
          handleSignUpClick();
        }
    };

    const handleVideoClick = () => {
        console.log("Click");
        setShowNavBar(true);
        setShowJoin(true);
    };

    useEffect(() => {
        const navBarTimer = setTimeout(() => {
            setShowNavBar(true);
        }, 1500); // Set timeout for 1.5 seconds (1500 milliseconds)

        const joinTimer = setTimeout(() => {
            setShowJoin(true);
        }, 4000); // Set timeout for 4 seconds (4000 milliseconds)

        return () => {
            clearTimeout(navBarTimer); // Cleanup the navbar timeout if the component unmounts
            clearTimeout(joinTimer); // Cleanup the video timeout if the component unmounts
        };
    }, []);

    return (
<<<<<<< HEAD
        <div className="flex flex-col justify-center w-full mt-10 p-12">
            <div className='relative'>
                <img
                    src="/view-tennis-racket-hitting-ball.jpg"
                    alt="Tennis Racket Hitting Ball"
                    className="w-full max-h-[500px] object-cover rounded-xl"
                />
                <div className="absolute inset-0 bg-black bg-opacity-40 rounded-xl"></div>
                <div className="absolute inset-0 items-center justify-center flex flex-col text-white ">
                    <h1 className="text-6xl font-bold text-center px-4 shadow-text">
                        The best Tennis Matchmaking App
                    </h1>
                    <p className='mt-2 text-xl'>- Serena Williams</p>
=======
        <div className="relative w-full h-screen flex flex-col">
            <video className="absolute inset-0 w-full h-full object-cover" onClick={handleVideoClick} autoPlay muted loop>
                <source src={tennisVideo} type="video/mp4" />
                Your browser does not support the video tag.
            </video>

            <div className="absolute inset-0 z-10 flex items-center justify-center">
                {showNavBar && (
                    <div className = "w-full fixed top-0 bg-cream shadow-md animate-dropDown"><PublicNavBar /></div>
                )}

                {showJoin && (
                <>
                <div className="absolute bottom-10 animate-riseUp flex flex-col items-center mt-12 bg-black bg-opacity-80 px-12 p-5 pb-8 rounded-lg">
                    <h2 className="text-3xl font-bold text-white text-opacity-80 mb-4">
                        Ready to join the community?
                    </h2>
                    <p className="text-white text-opacity-70 mb-6">
                        Sign up now and start matching with tennis players near you!
                    </p>
                    <div className="flex flex-col sm:flex-row gap-4 w-full max-w-md">
                        <input
                            type="text"
                            onChange={handleEmailChange}
                            onKeyDown={handleKeyDown}
                            placeholder="Enter your email"
                            className="flex-grow px-4 py-3 rounded-lg border border-gray-300 
                                        focus:outline-none focus:ring-2 focus:ring-blue-500 focus:border-transparent
                                        shadow-sm"
                        />
                        <button
                            onClick={handleSignUpClick}
                            className="px-6 py-3 bg-primary-color-light-green text-white font-semibold rounded-lg
                                        transform transition-all duration-200
                                        hover:bg-primary-color-green hover:scale-105
                                        focus:outline-none focus:ring-2 focus:ring-primary-color-green focus:ring-offset-2
                                        shadow-lg hover:shadow-xl
                                        disabled:opacity-80 disabled:cursor-not-allowed"
                            disabled={!email.trim()}
                        >
                            Get Started
                        </button>
                    </div>
>>>>>>> 721b4524
                </div>
                </>
                )}
            </div>
        </div>
    );
}

            {/*}
            <div className="flex flex-col justify-center w-full mt-10 p-12">
                <div className='relative'>
                    <img
                        src="../src/assets/view-tennis-racket-hitting-ball.jpg"
                        alt="Tennis Racket Hitting Ball"
                        className="w-full max-h-[500px] object-cover rounded-xl"
                    />
                    <div className="absolute inset-0 bg-black bg-opacity-40 rounded-xl"></div>
                    <div className="absolute inset-0 items-center justify-center flex flex-col text-white ">
                        <h1 className="text-6xl font-bold text-center px-4 shadow-text">
                            The best Tennis Matchmaking App
                        </h1>
                        <p className='mt-2 text-xl'>- Serena Williams</p>
                    </div>
                </div>
                

                <div className="flex flex-col items-center mt-12">
                    <h2 className="text-3xl font-bold text-gray-800 mb-4">
                        Ready to join the community?
                    </h2>
                    <p className="text-gray-600 mb-6">
                        Sign up now and start matching with tennis players near you
                    </p>
                    <div className="flex flex-col sm:flex-row gap-4 w-full max-w-md">
                        <input
                            type="text"
                            onChange={handleEmailChange}
                            onKeyDown={handleKeyDown}
                            placeholder="Enter your email"
                            className="flex-grow px-4 py-3 rounded-lg border border-gray-300 
                                        focus:outline-none focus:ring-2 focus:ring-blue-500 focus:border-transparent
                                        shadow-sm"
                        />
                        <button
                            onClick={handleSignUpClick}
                            className="px-6 py-3 bg-primary-color-green text-white font-semibold rounded-lg
                                        transform transition-all duration-200
                                        hover:bg-secondary-color-dark-green hover:scale-105
                                        focus:outline-none focus:ring-2 focus:ring-primary-color-green focus:ring-offset-2
                                        shadow-lg hover:shadow-xl
                                        disabled:opacity-50 disabled:cursor-not-allowed"
                            disabled={!email.trim()}
                        >
                            Get Started
                        </button>
                    </div>
                </div>
            </div>
            */}

            {/* Advertisement and Quick Sign Up
            <div className = "relative mx-auto mt-10 w-full max-w-7xl flex justify-center items-center">
                <img 
                    src = "../src/assets/homepage-picture.jpg" 
                    alt = "RallyRank Advertisement" 
                    className = "w-[1350px] h-[500px] object-cover rounded-[15px]"
                />
                <div className = "absolute inset-0 flex flex-col items-center justify-center text-center bg-"> 
                    <h2 className = "text-4xl font-bold ml-10" style = {{ color : 'white' }}>
                        The tennis player's favorite app.
                    </h2>
                    <h2 className = "ml-11 mt-1" style = {{ color : 'white' }}> Join RallyRank today. </h2> 
                    
                </div>
            </div> */}
            

            {/* About RallyRank
            <div className = "section-three mt-10 border w-[1350px] h-[800px] mx-auto bg-blue-100 p-5">
                <h2 className = "text-5xl font-bold text-gray-800"> About RallyRank </h2>
                <p className = "mt-4 text-lg text-gray-700">
                    Lorem ipsum dolor sit amet consectetur adipisicing elit. Quis rem totam error commodi enim iste nulla fugit, dolores voluptatem cupiditate quasi necessitatibus! Autem suscipit, minima quasi voluptatem commodi nostrum est.
                </p>
            </div> */}


export default MainHomePage;<|MERGE_RESOLUTION|>--- conflicted
+++ resolved
@@ -47,21 +47,6 @@
     }, []);
 
     return (
-<<<<<<< HEAD
-        <div className="flex flex-col justify-center w-full mt-10 p-12">
-            <div className='relative'>
-                <img
-                    src="/view-tennis-racket-hitting-ball.jpg"
-                    alt="Tennis Racket Hitting Ball"
-                    className="w-full max-h-[500px] object-cover rounded-xl"
-                />
-                <div className="absolute inset-0 bg-black bg-opacity-40 rounded-xl"></div>
-                <div className="absolute inset-0 items-center justify-center flex flex-col text-white ">
-                    <h1 className="text-6xl font-bold text-center px-4 shadow-text">
-                        The best Tennis Matchmaking App
-                    </h1>
-                    <p className='mt-2 text-xl'>- Serena Williams</p>
-=======
         <div className="relative w-full h-screen flex flex-col">
             <video className="absolute inset-0 w-full h-full object-cover" onClick={handleVideoClick} autoPlay muted loop>
                 <source src={tennisVideo} type="video/mp4" />
@@ -105,7 +90,6 @@
                             Get Started
                         </button>
                     </div>
->>>>>>> 721b4524
                 </div>
                 </>
                 )}
