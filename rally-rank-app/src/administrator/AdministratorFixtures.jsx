<<<<<<< HEAD
// Package Import
=======
// Package Imports
import axios from "axios";
import React from "react";
import { Bracket, Seed, SeedItem, SeedTeam } from "react-brackets";
>>>>>>> 6d810f71

const CustomSeed = ({ seed, breakpoint }) => {
    return (
        <Seed mobileBreakpoint = {breakpoint} style = {{ fontSize: 12 }}>
            <SeedItem style = {{ backgroundColor: "white", padding: "10px", borderRadius: "12px" }}>
                <div>
                    <SeedTeam style = {{ color: "black" }}>
                        {seed.teams[0]?.name || "TBD"}
                    </SeedTeam>
                    <hr style = {{ margin: "5px 0", border: "1px solid #CCCCCC" }} />
                    <SeedTeam style = {{ color: "green" }}>
                        {seed.teams[1]?.name || "TBD"}
                    </SeedTeam>
                </div>
            </SeedItem>
        </Seed>
    );
};

// Function to calculate the number of rounds (given the number of players)
const calculateRounds = (playerPool) => {
    return Math.ceil(Math.log2(playerPool.length));
}

// Function to generate the round data (seeds and teams) for the tournaments
const generateRounds = (playerPool) => {
    const numberOfRounds = calculateRounds(playerPool);
    const rounds = [];

    let matchesPerRound = playerPool.length / 2;
    for (let roundIndex = 0; roundIndex < numberOfRounds; roundIndex++) {
        const seeds = [];
        for (let i = 0; i < matchesPerRound; i++) {
            seeds.push({
                id: i + 1,
                date: new Date().toDateString(),
                teams: [
                    {
                        name: playerPool[i * 2] || "TBD"
                    },
                    {
                        name: playerPool[i * 2 + 1] || "TBD"
                    },
                ],
            });
        }
        rounds.push({
            title: `Round ${roundIndex + 1}`,
            seeds: seeds,
        });
        matchesPerRound = Math.ceil(matchesPerRound / 2);
    }
    return rounds;
};

function AdministratorFixtures() {
    // Replace with API Call for playerPool playing in the tournament
    const playerPool = [
        "Player 1",
        "Player 2",
        "Player 3",
        "Player 4",
        "Player 5",
        "Player 6",
        "Player 7",
        "Player 8",
        "Player 9",
        "Player 10",
        "Player 11",
        "Player 12",
        "Player 13",
        "Player 14",
        "Player 15",
        "Player 16",
    ]
    

    const rounds = generateRounds(playerPool);
    const [fixtures, setFixtures] = useState({});

    async function generateBrackets() {
        try {
            const adminData = JSON.parse(localStorage.getItem('adminData'));
            if (!adminData || !adminData.jwtToken) {
                console.error('No JWT token found');
                return;
            }
    
            const response = await axios.put(
                `http://localhost:8080/admins/tournaments/generate-bracket/${tournamentName}`,
                {},
                {
                    withCredentials: true,
                    headers: {
                        Authorization: `Bearer ${adminData.jwtToken}`,
                    }
                },
            );
    
            console.log(response.data);
            if (response.status === 200) {
    
                if (response.status === 200) {
                    if (response.data.error !== undefined) {
                        alert(response.data.error);
                    } else {
                        // Transform the response data into arrays of players by round
                        const roundsData = response.data.rounds.map(round => {
                            // Flatten all players from all matches in this round into a single array
                            const playersInRound = round.matches.reduce((players, match) => {
                                return [...players, ...match.players];
                            }, []);
                            
                            // console.log("playersInRound", playersInRound);
                            return {
                                roundNumber: round.roundnumber,
                                players: playersInRound
                            };
                        });
        
                        setFixtures(roundsData);
                        alert("Brackets generated successfully! View the fixtures below.");
                    }
                } else {
                    alert("There was an error generating the brackets. Please try again.");
                }
    
            } else {
                alert("There was an error generating the brackets. Please try again.");
            }
    
        } catch (error) {
            // WIP: EDIT DISPLAY ERROR MESSAGE
            alert(error.response.data.error);
            console.error('Error generating brackets:', error.response.data.error);
        }
    }


    return (
        <div className = "flex flex-col gap-8">
            <h2 className = "text-3xl font-bold mt-10"> Tournament Fixtures </h2>

            <button 
                className = "fixed top-32 right-10 bg-green-500 text-white font-bold py-2 px-4 rounded shadow"
            >
                Generate Bracket
            </button>
            
            <div className= "preliminary-match-table border p-5 h-[300px]">
                <h2 className = "text-2xl font-bold"> Preliminary Table </h2>
            </div>
            <div className = "main-tournament-brackets mb-20">
                <h2 className = "text-2xl font-bold mb-6"> Main Tournament </h2>
                <Bracket
                    rounds = {rounds}
                    roundTitleComponent = {(title) => (
                        <div style = {{ textAlign: "center", color: "green", fontWeight: "bold" }}>
                            {title}
                        </div>
                    )}
                    renderSeedComponent = {CustomSeed}
                />
            </div>
        </div>
    );
};

export default AdministratorFixtures;<|MERGE_RESOLUTION|>--- conflicted
+++ resolved
@@ -1,11 +1,7 @@
-<<<<<<< HEAD
-// Package Import
-=======
 // Package Imports
 import axios from "axios";
 import React from "react";
 import { Bracket, Seed, SeedItem, SeedTeam } from "react-brackets";
->>>>>>> 6d810f71
 
 const CustomSeed = ({ seed, breakpoint }) => {
     return (
