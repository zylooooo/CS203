<<<<<<< HEAD
// API imports
=======
// Config imports
>>>>>>> f9283e31
import { API_URL } from '../../config';

// React imports
import { useEffect, useState } from "react";

// Navigation imports
import { Link, useNavigate } from "react-router-dom";

// Axios import
import axios from "axios";

// Form imports
import { useForm } from "react-hook-form";

// Authentication imports
import { useAuth } from "../authentication/AuthContext"; // Import the AuthContext

import loginBackground from "../assets/login-picture.jpg";
import rallyRankLogo from "../assets/Rally-Rank-Logo.svg"; // Import the RallyRank logo

import AlertMessageSuccess from "../components/AlertMessageSuccess"

function UserLogin() {
    const form = useForm();
    const { register, handleSubmit, formState } = form;
    const { errors } = formState;
    const { loginUser, isUserLoggedIn } = useAuth();
    const navigate = useNavigate();
    const [loginError, setLoginError] = useState(""); 
    const [successMessage, setSuccessMessage] = useState("");

    // Used for persistent pages. Will redirect the user back to homepage upon reload of page
    useEffect(() => {
        if (isUserLoggedIn) {
            navigate("/users/home")
        }
    }, [navigate, isUserLoggedIn])

    async function authenticateUser(username, password) {
        try {
            const response = await axios.post(
                `${API_URL}/auth/user-login`,
                { username, password },
                { withCredentials: true } // Allow credentials (cookies) to be sent with the request
            );

            if (response.status === 200) {
                setSuccessMessage("You have successfully logged in! Enjoy RallyRank.")

                // Return the LoginResponse object containing JWT and expiration time
                return response.data;
            }
        } catch (error) {
            setLoginError(error.response.data.error);
        }
    }

    async function retrieveUserData(jwtToken) {
        try {
            const response = await axios.get(
                `${API_URL}/users/profile`,
                {
                    withCredentials: true,
                    headers: {
                        Authorization: `Bearer ${jwtToken}`
                    }
                }
            );
            return response.data;
        } catch (error) {
            console.error("Error fetching user data: ", error);
            return null;
        }
    }

    const onSubmit = async (formData) => {
        // Call the authenticateUser function with username and password
        const response = await authenticateUser(
            formData.username,
            formData.password
        );

        const userDataResponse = await retrieveUserData(response.token);

        if (response !== undefined) {
            // Store user in local database
            const userData = {
                username: formData.username,
                role: "USER",
                jwtToken: response.token,
                jwtExpiration: response.expiresIn,
                gender: userDataResponse.gender,
                available: userDataResponse.available,
            };
        
            // Change state to user
            loginUser(userData);

            // Re-route to home
            navigate("/users/home", { state: { successMessage: "You have successfully logged in! Enjoy RallyRank." } });
        } 
    };
    
    return (
        <>
            <div
                className="bg-cover bg-center flex flex-col justify-center items-center h-main w-screen overflow-hidden"
                style={{ backgroundImage: `url(${loginBackground})`, objectFit: 'cover', backgroundAttachment: 'fixed' }}
            >
                <AlertMessageSuccess message = {successMessage} onClose = {() => setSuccessMessage("")} />
                <div className="card rounded-[8px] bg-white border-none items-center my-8 overflow-hidden">
                    {/* Replace heading with RallyRank logo */}
                    <img className="h-[60px] w-auto mb-1" src={rallyRankLogo} alt="RallyRank Logo" />
                    <form
                        className="card px-0 py-4 border-none shadow-none bg-white"
                        onSubmit={handleSubmit(onSubmit)}
                        noValidate
                    >
                        <div>
                            <label
                                htmlFor="username"
                                className="block text-sm font-medium text-gray-700"
                            >
                              
                            </label>
                            <input
                                className="w-full border-0 border-b border-gray-300  focus:outline-none p-2"
                                style={{
                                    borderBottomColor: "#555555",
                                    borderBottomWidth: "1.5px",
                                }}
                                type="text"
                                id="username"
                                placeholder="Username"
                                {...register("username", {
                                    required: "Username is required",
                                })}
                            />
                            <p className="error">{errors.username?.message}</p>
                        </div>

                        <div>
                            <label
                                htmlFor="password"
                                className="block text-sm font-medium text-gray-700"
                            >
                                
                            </label>
                            <input
                                type="password"
                                id="password"
                                className="w-full border-0 border-b border-gray-300 focus:outline-none p-2"
                                style={{
                                    borderBottomColor: "#555555",
                                    borderBottomWidth: "1.5px",
                                }}
                                placeholder="Password"
                                {...register("password", {
                                    required: "Password is required",
                                })}
                            />
                            <p className="error">{errors.password?.message}</p>
                        </div>

                        {loginError && (
                            <p className="error text-red-500 mt-2">
                                {loginError}
                            </p>
                        )}

                        <button
                            type="submit"
                            className="button mt-6 font-bold hover:bg-primary-color-green bg-primary-color-light-green"
                        >
                            Log In
                        </button>
                        <div className="flex items-center justify-center py-3">
                            <div className="border-t border-gray-200 flex-grow mr-3 opacity-50"></div>
                            <span className="text-gray-199 text-xs opacity-50">
                                OR
                            </span>
                            <div className="border-t border-gray-00 flex-grow ml-3 opacity-50"></div>
                        </div>
                        <div className="text-xs text-center pt-2">
                            Don't have a RallyRank account?
                            <Link
                                to="/auth/user-signup"
                                className="hover:text-primary-color-green font-bold underline p-2 text-secondary-color-dark-green"
                            >
                                <br />
                                Sign up as a new player
                            </Link>
                        </div>
                        <div className="text-xs text-center pt-2">
                            <Link
                                to="/auth/user-verification"
                                className="hover:text-primary-color-light-green p-2 text-secondary-color-dark-green"
                            >
                                Looking to verify? Click here
                            </Link>
                        </div>
                    </form>
                </div>
                <div className="card p-7 rounded-[8px] bg-white border-none items-center">
                    <div className="text-ms flex flex-row justify-center align-item">
                        RallyRank Administrator?
                        <Link
                            to="/administrator-login"
                            className="hover:text-primary-color-light-green font-bold underline pl-2 text-secondary-color-dark-green"
                        >
                            Log in here!
                        </Link>
                    </div>
                </div>
            </div>
        </>
    );
}

export default UserLogin;<|MERGE_RESOLUTION|>--- conflicted
+++ resolved
@@ -1,8 +1,4 @@
-<<<<<<< HEAD
-// API imports
-=======
 // Config imports
->>>>>>> f9283e31
 import { API_URL } from '../../config';
 
 // React imports
