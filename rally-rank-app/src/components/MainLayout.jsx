--- conflicted
+++ resolved
@@ -14,11 +14,7 @@
     const [authenticatedUser, setAuthenticatedUser] = useState(0);
 
     useEffect(() => {
-<<<<<<< HEAD
-        // Set the initial authenticated user state
-        setAuthenticatedUser(-1);
-      }, []);
-=======
+
         // temp implementation
         // replace with actual authentication logic
         if (children.type === UserHome || children.type === UserProfile
@@ -30,7 +26,7 @@
             setAuthenticatedUser(-1);
         }
       }, [children]);
->>>>>>> 13765caafce4df36e6e43e3e23ece4ffcd412a01
+    
 
   return (
     <>
