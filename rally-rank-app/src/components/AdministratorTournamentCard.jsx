--- conflicted
+++ resolved
@@ -1,15 +1,7 @@
 // Package Imports
 import { useNavigate } from "react-router-dom";
 
-<<<<<<< HEAD
-// Icons Import
-import { faP, faPen } from "@fortawesome/free-solid-svg-icons";
-import { FontAwesomeIcon } from "@fortawesome/react-fontawesome";
-
-const AdministratorTournamentCard = ({ tournaments, setIsTransitioning, thisAdministrator, tab, isPastTournament }) => {
-=======
 const AdministratorTournamentCard = ({ tournaments, setIsTransitioning, thisAdministrator, isPastTournament }) => {
->>>>>>> 6905d123
     const navigate = useNavigate();
 
     // Function: Check if the current date is before the start date of tournament
